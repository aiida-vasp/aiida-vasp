name: aiida-vasp

on: [push, pull_request]

jobs:
  pre-commit:
    runs-on: ubuntu-latest
    timeout-minutes: 45
    strategy:
      matrix:
        python: ['3.8']
    steps:
      - uses: actions/checkout@v2
      - name: Set up Python
        uses: actions/setup-python@v2
        with:
          python-version: ${{ matrix.python }}
      - name: Upgrade pip
        run: |
          pip install --upgrade pip
          pip --version
      - name: Install wheel
        run: pip install wheel
      - name: Install AiiDA-VASP
        run: |
          pip install -e .[graphs,tests,pre-commit]
          pip freeze
      - name: Run pre-commit
        run: pre-commit run --all-files || ( git diff; git status; exit 1; )
  tests:
    needs: [pre-commit]
    runs-on: ubuntu-latest
    timeout-minutes: 45
    services:
      rabbitmq:
        image: rabbitmq:latest
        ports:
          - 5672:5672
    strategy:
      matrix:
        python: ['3.7', '3.8', '3.9']
    steps:
      - uses: actions/checkout@v2
      - name: Set up Python
        uses: actions/setup-python@v2
        with:
          python-version: ${{ matrix.python }}
      - name: Install system dependencies
        run: |
          curl https://bazel.build/bazel-release.pub.gpg | sudo apt-key add -
          sudo apt update
          sudo .ci/enable_ssh_localhost.sh
          sudo apt install locate
          sudo updatedb
          sudo apt install postgresql
      - name: Upgrade pip
        run: |
          pip install --upgrade pip
          pip --version
      - name: Install wheel
        run: pip install wheel
      - name: Install Tox
        run: pip install tox
      - name: Install Coveralls
        if: ${{ matrix.python }} == '3.8'
        run: pip install coveralls
      - name: Install AiiDA
        #run: pip install -e git+https://github.com/aiidateam/aiida_core#egg=aiida-core
<<<<<<< HEAD
        run: pip install 'aiida-core>=1.6.1,<2'
=======
        run: pip install "aiida-core>=1.6.1,<2"
>>>>>>> 7db2ffa7
      - name: Install AiiDA-Wannier90
        run: pip install -e git+https://github.com/aiidateam/aiida-wannier90#egg=aiida-wannier90
      - name: Install AiiDA-VASP
        run: |
          pip install -e .[graphs,tests]
          pip freeze
      - name: Remove dot in Python version for passing version to tox
        uses: frabert/replace-string-action@master
        id: tox
        with:
          pattern: '\.'
          string: ${{ matrix.python }}
          replace-with: ''
      - name: Run tox
        run: tox -e py${{ steps.tox.outputs.replaced }}-aiida_vasp
      - name: Run coverage from coverage-python by running pytest yet again
        if: ${{ matrix.python }} == '3.8'
        run: pytest --cov-report=xml --cov-append --cov=aiida_vasp
      - name: Upload coverage to Codecov
        uses: codecov/codecov-action@v1.0.13
        with:
          name: aiida-vasp
          fail_ci_if_error: true<|MERGE_RESOLUTION|>--- conflicted
+++ resolved
@@ -66,11 +66,7 @@
         run: pip install coveralls
       - name: Install AiiDA
         #run: pip install -e git+https://github.com/aiidateam/aiida_core#egg=aiida-core
-<<<<<<< HEAD
         run: pip install 'aiida-core>=1.6.1,<2'
-=======
-        run: pip install "aiida-core>=1.6.1,<2"
->>>>>>> 7db2ffa7
       - name: Install AiiDA-Wannier90
         run: pip install -e git+https://github.com/aiidateam/aiida-wannier90#egg=aiida-wannier90
       - name: Install AiiDA-VASP
