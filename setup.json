{
    "author": "Rico H\u00e4uselmann", 
    "author_email": "haeuselm@epfl.ch", 
    "classifiers": [
        "Development Status :: 3 - Alpha", 
        "Environment :: Plugins", 
        "Intended Audience :: Science/Research", '
        "License :: OSI Approved :: MIT License", 
        "Programming Language :: Python :: 2.7", 
        "Topic :: Scientific/Engineering :: Physics"
    ], 
    "description": "AiiDA Plugin for running VASP calculations.", 
    "entry_points": {
        "aiida.calculations": [
            "vasp.vasp = aiida_vasp.calcs.vasp:VaspCalculation", 
            "vasp.vasp2w90 = aiida_vasp.calcs.vasp2w90:Vasp2w90Calculation"
        ], 
        "aiida.cmdline.data": [
            "vasp-potcar = aiida_vasp.commands.potcar:potcar"
        ], 
        "aiida.data": [
            "vasp.archive = aiida_vasp.data.archive:ArchiveData", 
            "vasp.chargedensity = aiida_vasp.data.chargedensity:ChargedensityData", 
            "vasp.wavefun = aiida_vasp.data.wavefun:WavefunData", 
            "vasp.potcar = aiida_vasp.data.potcar:PotcarData", 
            "vasp.potcar_file = aiida_vasp.data.potcar:PotcarFileData", 
            "vasp.paw = aiida_vasp.data.paw:LegacyPawData"
        ], 
        "aiida.parsers": [
            "vasp.vasp = aiida_vasp.parsers.vasp:VaspParser", 
            "vasp.vasp2w90 = aiida_vasp.parsers.vasp2w90:Vasp2w90Parser", 
            "vasp.pymatgen = aiida_vasp.parsers.pymatgen_vasp:PymatgenParser"
        ], 
        "aiida.workflows": [
            "vasp.vasp = aiida_vasp.calcs.workchains.vasp:VaspWorkChain", 
            "vasp.verify = aiida_vasp.calcs.workchains.verify:VerifyWorkChain", 
            "vasp.converge = aiida_vasp.calcs.workchains.converge:ConvergeWorkChain", 
            "vasp.relax = aiida_vasp.calcs.workchains.relax:RelaxWorkChain", 
            "vasp.legacy.scf = aiida_vasp.calcs.workflows.scf:ScfWorkflow", 
            "vasp.legacy.nscf = aiida_vasp.calcs.workflows.nscf:NscfWorkflow", 
            "vasp.legacy.projections = aiida_vasp.calcs.workflows.projections:ProjectionsWorkflow", 
            "vasp.legacy.autowindows = aiida_vasp.calcs.workflows.autowindows:AutowindowsWorkflow", 
            "vasp.legacy.wannier = aiida_vasp.calcs.workflows.wannier:WannierWorkflow", 
            "vasp.legacy.windows = aiida_vasp.calcs.workflows.windows:WindowsWorkflow"
        ], 
        "console_scripts": [
            "mock-vasp = aiida_vasp.commands.mock_vasp:mock_vasp"
        ]
    }, 
    "extras_require": {
        "dev": [
            "pre-commit", 
            "prospector == 0.12.11", 
            "pylint == 1.9.3", 
            "flake8", 
            "yapf", 
            "coverage", 
            "pytest", 
            "pytest-cov", 
            "pgtest >= 1.1.0", 
            "packaging"
        ], 
        "graphs": [
            "matplotlib"
        ], 
        "regen_default_paws": [
            "lxml"
        ], 
        "wannier": [
            "aiida-wannier90"
        ]
    }, 
    "include_package_data": true, 
    "install_requires": [
        "aiida-core[atomic_tools] >= 0.11.0", 
        "ase", 
        "scipy", 
        "pymatgen", 
        "subprocess32", 
        "click", 
        "chainmap", 
        "six", 
<<<<<<< HEAD
        "pyparsing", 
        "py",
        "lxml",
	"packaging",
	"distro",
=======
        "pyparsing",
        "py", 
        "lxml", 
        "distro",
        "packaging",
>>>>>>> 453d35d9
        "parsevasp >= 0.2.18"
    ], 
    "license": "MIT License, see LICENSE.txt file.", 
    "name": "aiida-vasp", 
    "reentry_register": true, 
    "scripts": [
        "utils/runwf.py"
    ], 
    "setup_requires": [
        "reentry"
    ], 
    "url": "https://github.com/aiida-vasp/aiida-vasp", 
    "version": "0.2.4"
}<|MERGE_RESOLUTION|>--- conflicted
+++ resolved
@@ -4,7 +4,7 @@
     "classifiers": [
         "Development Status :: 3 - Alpha", 
         "Environment :: Plugins", 
-        "Intended Audience :: Science/Research", '
+        "Intended Audience :: Science/Research",
         "License :: OSI Approved :: MIT License", 
         "Programming Language :: Python :: 2.7", 
         "Topic :: Scientific/Engineering :: Physics"
@@ -80,19 +80,12 @@
         "click", 
         "chainmap", 
         "six", 
-<<<<<<< HEAD
-        "pyparsing", 
+        "pyparsing",
         "py",
-        "lxml",
-	"packaging",
-	"distro",
-=======
-        "pyparsing",
-        "py", 
         "lxml", 
         "distro",
         "packaging",
->>>>>>> 453d35d9
+        "distro",
         "parsevasp >= 0.2.18"
     ], 
     "license": "MIT License, see LICENSE.txt file.", 
