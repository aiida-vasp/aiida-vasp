--- conflicted
+++ resolved
@@ -81,15 +81,10 @@
         "chainmap", 
         "six", 
         "pyparsing", 
-<<<<<<< HEAD
-        "py", 
-        "lxml", 
-        "distro", 
-=======
         "py",
         "lxml",
 	"packaging",
->>>>>>> 0dbc27b2
+	"distro",
         "parsevasp >= 0.2.18"
     ], 
     "license": "MIT License, see LICENSE.txt file.", 
@@ -101,10 +96,6 @@
     "setup_requires": [
         "reentry"
     ], 
-<<<<<<< HEAD
-    "url": "https://github.com/DropD/aiida-vasp", 
-=======
     "url": "https://github.com/aiida-vasp/aiida-vasp", 
->>>>>>> 0dbc27b2
     "version": "0.2.4"
 }