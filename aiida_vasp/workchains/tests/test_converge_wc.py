--- conflicted
+++ resolved
@@ -21,11 +21,7 @@
 
 @pytest.fixture
 def options():
-<<<<<<< HEAD
-    """pytest fixture for inputs.options for workflows in testing."""
-=======
     """pytest fixuture for inputs.options for workflows in testing."""
->>>>>>> 2f242573
     # 'withmpi' should be set False in testing!
     options = get_data_node('dict',
                             dict={
@@ -109,7 +105,6 @@
     except AttributeError:
         # pytest.fail('kpoints_recommended does not have the expected format')
         pytest.xfail('Cannot find kpoints_recommended since no test datum are supplied.')
-<<<<<<< HEAD
 
 
 def compare_converge_datum(conv_data_actual, conv_data_expect):
@@ -124,22 +119,6 @@
                 assert np.isclose(actual, expect)
 
 
-=======
-
-
-def compare_converge_datum(conv_data_actual, conv_data_expect):
-    """Compare pw_data or k_data in outputs of ConvergeWorkChain with a test case."""
-    assert len(conv_data_actual) == len(conv_data_expect)
-    for data_actual, data_expect in zip(conv_data_actual, conv_data_expect):
-        assert len(data_actual) == len(data_expect)
-        for actual, expect in zip(data_actual, data_expect):
-            if actual is None:
-                assert expect is None
-            else:
-                assert np.isclose(actual, expect)
-
-
->>>>>>> 2f242573
 def test_converge_wc_pw(fresh_aiida_env, potentials, mock_vasp, options):
     """Test convergence workflow using mock code."""
     from aiida.orm import Code
@@ -260,11 +239,7 @@
         conv_data = converge['data']['kpoints_regular']
     except KeyError:
         pytest.fail('Did not find kpoints_regular in converge.data')
-<<<<<<< HEAD
-    # this workflow should check 8x8x8 and 10x10x10 mesh
-=======
     # this workflow should check 8x8x8 and 10x10x10 meshs
->>>>>>> 2f242573
     np.testing.assert_allclose(conv_data[0][:4], [8.0, 8.0, 8.0, pwcutoff])
     np.testing.assert_allclose(conv_data[1][:4], [10.0, 10.0, 10.0, pwcutoff])
 
@@ -313,11 +288,7 @@
     converge.testing = get_data_node('bool', True)
     converge.compress = get_data_node('bool', False)
     converge.displace = get_data_node('bool', False)
-<<<<<<< HEAD
-    # intentionally make a called RelaxWorkChain fail by not proving output files at 'test_data/test_converge_wc/pw'
-=======
     # intetionally make a called RelaxWorkChain fail by not proving output files at 'test_data/test_converge_wc/pw'
->>>>>>> 2f242573
     converge.pwcutoff_start = get_data_node('float', 0.0)
     converge.pwcutoff_samples = get_data_node('int', 1)
     inputs.relax = relax
