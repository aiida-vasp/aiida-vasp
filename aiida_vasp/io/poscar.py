--- conflicted
+++ resolved
@@ -59,25 +59,14 @@
     def _parsed_object(self):
         """Return the parsevasp object representing the POSCAR file."""
 
-<<<<<<< HEAD
-        try:
-            return Poscar(
-                poscar_dict=self.aiida_to_parsevasp(self._parsed_data['poscar-structure']),
-                prec=self.precision,
-                conserve_order=True,
-                logger=self._logger)
-        except SystemExit:
-            return None
-=======
         if isinstance(self._data_obj, get_data_class('structure')):
             # _data_obj is StructurData, return the parsed version if possible.
             try:
-                return Poscar(poscar_dict=aiida_to_parsevasp(self._data_obj), prec=self.precision, conserve_order=True)
+                return Poscar(poscar_dict=self.aiida_to_parsevasp(self._data_obj), prec=self.precision, conserve_order=True)
             except SystemExit:
                 return None
         # _data_obj is a SingleFile:
         return self._data_obj
->>>>>>> 2640d620
 
     def _parse_file(self, inputs):
         """Read POSCAR file format."""
@@ -97,7 +86,13 @@
 
         return result
 
-<<<<<<< HEAD
+    @property
+    def structure(self):
+        if self._structure is None:
+            composer = NodeComposer(file_parsers=[self])
+            self._structure = composer.compose('structure', quantities=['poscar-structure'])
+        return self._structure
+
     def aiida_to_parsevasp(self, structure):
         """Convert Aiida StructureData to parsevasp's dictionary format."""
         dictionary = {}
@@ -112,14 +107,6 @@
 
         dictionary["sites"] = sites
         return dictionary
-=======
-    @property
-    def structure(self):
-        if self._structure is None:
-            composer = NodeComposer(file_parsers=[self])
-            self._structure = composer.compose('structure', quantities=['poscar-structure'])
-        return self._structure
->>>>>>> 2640d620
 
 
 def parsevasp_to_aiida(poscar):
@@ -138,11 +125,6 @@
     # generate Aiida StructureData and add results from the loaded file
     result = {}
 
-<<<<<<< HEAD
-    result['poscar-structure'] = get_data_class('structure')(cell=poscar_dict['unitcell'])
-
-=======
->>>>>>> 2640d620
     for site in poscar_dict['sites']:
         specie = site['specie']
         # user can specify whatever they want for the elements, but
