--- conflicted
+++ resolved
@@ -1,18 +1,12 @@
 """Tools for parsing OUTCAR files."""
 import re
 
-<<<<<<< HEAD
-from aiida_vasp.utils.aiida_utils import get_data_node, get_data_class
+from parsevasp.outcar import Outcar
+from aiida_vasp.utils.aiida_utils import get_data_node
 from aiida_vasp.io.parser import BaseFileParser, SingleFile
-from parsevasp.outcar import Outcar
-
-DEFAULT_OPTIONS = {'quantities_to_parse': ['outcar_parameters'], 'output_params': []}
-=======
-from aiida_vasp.io.parser import BaseFileParser
 from aiida_vasp.parsers.node_composer import NodeComposer
 
-DEFAULT_OPTIONS = ['outcar-volume', 'outcar-energies', 'outcar-efermi', 'symmetries']
->>>>>>> 1c898555
+DEFAULT_OPTIONS = {'quantities_to_parse': ['elastic_moduli', 'symmetries']}
 
 
 class OutcarParser(BaseFileParser):
@@ -29,7 +23,18 @@
 
     """
 
-    PARSABLE_ITEMS = {'outcar_parameters': {'inputs': [], 'nodeName': 'parameters', 'prerequisites': []}}
+    PARSABLE_ITEMS = {
+        'elastic_moduli': {
+            'inputs': [],
+            'name': 'elastic_moduli',
+            'prerequisites': []
+        },
+        'symmetries': {
+            'inputs': [],
+            'name': 'symmetries',
+            'prerequisites': []
+        }
+    }
 
     def __init__(self, *args, **kwargs):
         super(OutcarParser, self).__init__(*args, **kwargs)
@@ -39,7 +44,7 @@
     def _init_with_file_path(self, path):
         """Init with a filepath."""
         self._parsed_data = {}
-        self._parsable_items = self.__class__.PARSABLE_ITEMS
+        self.parsable_items = self.__class__.PARSABLE_ITEMS
         self._data_obj = SingleFile(path=path)
 
         # Since OUTCAR can be fairly large, we will parse it only
@@ -50,28 +55,35 @@
             self._logger.warning("Parsevasp exited abruptly. Returning None.")
             self._outcar = None
 
+    def _init_with_data(self, data):
+        """Init with SingleFileData."""
+        self.parsable_items = self.__class__.PARSABLE_ITEMS
+        self._init_with_file_path(data.get_file_abs_path())
+
     def _parse_file(self, inputs):
 
+        # Since all quantities will be returned by properties, we can't pass
+        # inputs as a parameter, so we store them in self._parsed_data
         for key, value in inputs.items():
             self._parsed_data[key] = value
 
-        if self.settings is not None:
-            self.settings.update_with(DEFAULT_OPTIONS)
-        else:
-            self.settings = DEFAULT_OPTIONS
-
-        quantities_to_parse = self.settings.get('quantities_to_parse', DEFAULT_OPTIONS['quantities_to_parse'])
+        quantities_to_parse = DEFAULT_OPTIONS.get('quantities_to_parse')
+        if self.settings is not None and self.settings.quantities_to_parse:
+            quantities_to_parse = self.settings.quantities_to_parse
+
         result = {}
+
         if self._outcar is None:
             # parsevasp threw an exception, which means OUTCAR could not be parsed.
             for quantity in quantities_to_parse:
-                if quantity in self._parsable_items:
+                if quantity in self.parsable_items:
                     result[quantity] = None
             return result
 
         for quantity in quantities_to_parse:
-            if quantity in self._parsable_items:
+            if quantity in self.parsable_items:
                 result[quantity] = getattr(self, quantity)
+
         return result
 
     @property
@@ -135,12 +147,8 @@
     SPACE_GROUP_PATTERN = re.compile(r'space group is (.*?)\s*\.')
 
     def __init__(self, *args, **kwargs):
-<<<<<<< HEAD
         super(LegacyOutcarParser, self).__init__(*args, **kwargs)
-=======
         self._parameter = None
-        super(OutcarParser, self).__init__(*args, **kwargs)
->>>>>>> 1c898555
         self.init_with_kwargs(**kwargs)
 
     def _parse_file(self, inputs):
