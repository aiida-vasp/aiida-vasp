--- conflicted
+++ resolved
@@ -7,9 +7,9 @@
 from aiida_vasp.utils.fixtures import *
 from aiida_vasp.utils.fixtures.testdata import data_path
 from aiida_vasp.utils.aiida_utils import get_data_class
+from aiida_vasp.parsers.node_composer import NodeComposer
 
 
-<<<<<<< HEAD
 @pytest.mark.parametrize('outcar_parser', ['disp_details'], indirect=True)
 def test_parameter_results(outcar_parser):
     """
@@ -19,9 +19,16 @@
 
     """
 
-    outcar_parser.settings.update_with({'add_outcar_parameters': True, 'output_params': ['symmetries', 'elastic_moduli']})
-    quantity = outcar_parser.get_quantity('outcar_parameters')
-    data_obj = quantity['outcar_parameters']
+    outcar_parser.settings.nodes.update({
+        'parameters': {
+            'type': 'parameter',
+            'quantities': ['symmetries', 'elastic_moduli'],
+            'link_name': 'my_custom_node'
+        }
+    })
+
+    composer = NodeComposer(file_parsers=[outcar_parser])
+    data_obj = composer.compose('parameter', quantities=['symmetries', 'elastic_moduli'])
     ref_class = get_data_class('parameter')
     assert isinstance(data_obj, ref_class)
     data_dict = data_obj.get_dict()
@@ -98,21 +105,4 @@
     test = np.array([704.739, 704.739, 1674.5786, -0.0, -0.0, 0.0])
     np.testing.assert_allclose(data_dict['elastic_moduli']['total'][2], test)
     test = np.array([-0.0, -0.0, -0.0, 775.8054, 0.0, -0.0])
-    np.testing.assert_allclose(data_dict['elastic_moduli']['total'][3], test)
-=======
-def test_parse_outcar():
-    """Parse a reference OUTCAR file with the OutcarParser and compare the result to a reference value."""
-    file_name = 'OUTCAR'
-    path = data_path('outcar', file_name)
-    parser = OutcarParser(file_path=path)
-
-    result = parser.parameter.get_dict()
-
-    assert result['volume'] == 65.94
-    assert result['fermi_level'] == 7.2948
-    assert result['energies']
-    assert result['symmetries']['num_space_group_operations'] == 48
-    assert result['symmetries']['num_point_group_operations'] == 48
-    assert result['symmetries']['point_symmetry'] == 'O_h'
-    assert result['symmetries']['space_group'] == 'D_2d'
->>>>>>> 1c898555
+    np.testing.assert_allclose(data_dict['elastic_moduli']['total'][3], test)