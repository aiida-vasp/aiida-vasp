--- conflicted
+++ resolved
@@ -4,11 +4,7 @@
 
 from aiida_vasp.utils.fixtures import *
 from aiida_vasp.utils.fixtures.testdata import data_path
-<<<<<<< HEAD
-from aiida_vasp.utils.fixtures.environment import element_x_not_present
-=======
 from aiida_vasp.utils.aiida_utils import aiida_version, cmp_version
->>>>>>> 11b6abf7
 from aiida_vasp.io.poscar import PoscarParser
 
 
@@ -83,11 +79,7 @@
         structure.sites[2].position
 
 
-<<<<<<< HEAD
-@pytest.mark.xfail(element_x_not_present(), reason="Element X only present in Aiida >= 1.x")
-=======
 @pytest.mark.xfail(aiida_version() < cmp_version('1.0.0a1'), reason="Element X only present in Aiida >= 1.x")
->>>>>>> 11b6abf7
 def test_parse_poscar_silly_read(fresh_aiida_env):
     """
     Parse (read) a reference POSCAR with silly elemental names.
@@ -106,11 +98,7 @@
     assert symbols == set(['X', 'X'])
 
 
-<<<<<<< HEAD
-@pytest.mark.xfail(element_x_not_present(), reason="Element X only present in Aiida >= 1.x")
-=======
 @pytest.mark.xfail(aiida_version() < cmp_version('1.0.0a1'), reason="Element X only present in Aiida >= 1.x")
->>>>>>> 11b6abf7
 @pytest.mark.parametrize(['vasp_structure'], [('str-InAs',)], indirect=True)
 def test_parse_poscar_silly_write(fresh_aiida_env, vasp_structure, tmpdir):
     """
