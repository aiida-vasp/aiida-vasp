# pylint: disable=too-many-public-methods
"""Tools for parsing vasprun.xml files."""
import operator
import numpy as np

from parsevasp.vasprun import Xml
from parsevasp.kpoints import Kpoint
from parsevasp import constants as parsevaspct
from aiida_vasp.io.parser import BaseFileParser, SingleFile

DEFAULT_OPTIONS = {
    'quantities_to_parse': [
<<<<<<< HEAD
        'structure', 'eigenvalues', 'dos', 'kpoints', 'occupations', 'trajectory', 'energies', 'projectors', 'dielectrics', 'born_charges',
        'hessian', 'dynmat'
=======
        'parameters', 'structure', 'bands', 'dos', 'kpoints', 'occupations', 'trajectory', 'energies', 'projectors', 'dielectrics',
        'born_charges', 'hessian', 'dynmat', 'final_forces', 'final_stress'
>>>>>>> 9cfb4372
    ],
    'energy_type': ['energy_no_entropy'],
    'output_params': []
}


class VasprunParser(BaseFileParser):
    """Interface to parsevasp's xml parser."""

    PARSABLE_ITEMS = {
        'structure': {
            'inputs': [],
            'name': 'structure',
            'prerequisites': [],
            'alternatives': ['poscar-structure']
        },
        'eigenvalues': {
            'inputs': [],
            'name': 'eigenvalues',
            'prerequisites': [],
            'alternatives': ['eigenval-eigenvalues']
        },
        'dos': {
            'inputs': [],
            'name': 'dos',
            'prerequisites': [],
            'alternatives': ['doscar-dos']
        },
        'kpoints': {
            'inputs': [],
            'name': 'kpoints',
            'prerequisites': [],
            'alternatives': ['kpoints-kpoints']
        },
        'occupations': {
            'inputs': [],
            'name': 'occupations',
            'prerequisites': [],
        },
        'trajectory': {
            'inputs': [],
            'name': 'trajectory',
            'prerequisites': [],
        },
        'energies': {
            'inputs': [],
            'name': 'energies',
            'prerequisites': [],
            'alternatives': ['outcar-energies']
        },
        'projectors': {
            'inputs': [],
            'name': 'projectors',
            'prerequisites': [],
        },
        'dielectrics': {
            'inputs': [],
            'nodeName': 'dielectrics',
            'prerequisites': [],
            #'alternatives': ['outcar-dielectrics']
        },
        'final_stress': {
            'inputs': [],
            'name': 'final_stress',
            'prerequisites': [],
            #'alternatives': ['outcar-final_stress']
        },
        'final_forces': {
            'inputs': [],
            'name': 'final_forces',
            'prerequisites': [],
            #'alternatives': ['outcar-final_stress']
        },
        'final_structure': {
            'inputs': [],
            'name': 'final_structure',
            'prerequisites': [],
            #'alternatives': ['outcar-final_structure']
        },
        'born_charges': {
            'inputs': [],
            'name': 'born_charges',
            'prerequisites': [],
            #'alternatives': ['outcar-born_charges']
        },
        'hessian': {
            'inputs': [],
            'name': 'hessian',
            'prerequisites': [],
            #'alternatives': ['outcar-hessian']
        },
        'dynmat': {
            'inputs': [],
            'name': 'dynmat',
            'prerequisites': [],
            #'alternatives': ['outcar-dynmat']
        },
        'fermi_level': {
            'inputs': [],
            'name': 'fermi_level',
            'prerequisites': [],
            'alternatives': ['outcar-efermi']
        },
    }

    def __init__(self, *args, **kwargs):
        super(VasprunParser, self).__init__(*args, **kwargs)
        self._xml = None
        self.init_with_kwargs(**kwargs)

    def _init_with_file_path(self, path):
        """Init with a filepath."""
        self._parsed_data = {}
        self.parsable_items = self.__class__.PARSABLE_ITEMS
        self._data_obj = SingleFile(path=path)

        # Since vasprun.xml can be fairly large, we will parse it only
        # once and store the parsevasp Xml object.
        try:
            self._xml = Xml(file_path=path, k_before_band=True)
        except SystemExit:
            self._logger.warning("Parsevasp exited abruptly. Returning None.")
            self._xml = None

    def _init_with_data(self, data):
        """Init with singleFileData."""
        self.parsable_items = self.__class__.PARSABLE_ITEMS
        self._init_with_file_path(data.get_file_abs_path())

    def _parse_file(self, inputs):

        # Since all quantities will be returned by properties, we can't pass
        # inputs as a parameter, so we store them in self._parsed_data
        for key, value in inputs.items():
            self._parsed_data[key] = value

        quantities_to_parse = DEFAULT_OPTIONS.get('quantities_to_parse')
        if self.settings is not None and self.settings.quantities_to_parse:
            quantities_to_parse = self.settings.quantities_to_parse

        result = {}

        if self._xml is None:
            # parsevasp threw an exception, which means vasprun.xml could not be parsed.
            for quantity in quantities_to_parse:
                if quantity in self.parsable_items:
                    result[quantity] = None
            return result

        for quantity in quantities_to_parse:
            if quantity in self.parsable_items:
                result[quantity] = getattr(self, quantity)

        return result

    @property
    def eigenvalues(self):
        """Fetch eigenvalues from parsevasp."""

        # fetch eigenvalues
        eigenvalues = self._xml.get_eigenvalues()

        if eigenvalues is None:
            # eigenvalues not present
            return None

        eigen = []
        eigen.append(eigenvalues.get("total"))

        if eigen[0] is None:
            # spin decomposed?
            eigen[0] = eigenvalues.get("up")
            eigen.append(eigenvalues.get("down"))

        if eigen[0] is None:
            # safety, should not really happen?
            return None

        return eigen

    @property
    def occupations(self):
        """Fetch occupations from parsevasp."""

        # fetch occupations
        occupations = self._xml.get_occupancies()

        if occupations is None:
            # occupations not present, should not really happen?
            return None

        occ = []
        occ.append(occupations.get("total"))

        if occ[0] is None:
            # spin decomposed
            occ[0] = occupations.get("up")
            occ.append(occupations.get("down"))

        if occ[0] is None:
            # should not really happen
            return None

        return occ

    @property
<<<<<<< HEAD
=======
    def occupations(self):
        """Fetch occupations from parsevasp."""

        # fetch occupations
        occupations = self._xml.get_occupancies()

        if occupations is None:
            # occupations not present, should not really happen?
            return None

        array_data = get_data_class('array')()

        total = occupations.get('total')
        upspin = occupations.get('up')
        downspin = occupations.get('down')
        if total is not None:
            # we have total
            array_data.set_array('total', total)
        elif upspin is not None:
            # we have spin decomposed
            array_data.set_array('up', upspin)
            if downspin is None:
                self._logger.error("Serious error, detected spin up, but no spin down " "channel. This should not happen. Continuing.")
            array_data.set_array('down', downspin)
        else:
            # safety, should not really happen?
            return None

        return array_data

    @property
    def parameters(self):
        """Assemble the 'output_params' node."""

        parameters = {}
        outcar_parameters = self._parsed_data.get('outcar_parameters')
        if outcar_parameters is not None:
            parameters.update(outcar_parameters)
        for quantity in self.settings.get('output_params', DEFAULT_OPTIONS['output_params']):
            parameters[quantity] = getattr(self, quantity)

        output_parameters = get_data_node('parameter', dict=parameters)

        return output_parameters

    @property
>>>>>>> 9cfb4372
    def kpoints(self):
        """Fetch the kpoints from parsevasp an store in KpointsData."""

        kpts = self._xml.get_kpoints()
        kptsw = self._xml.get_kpointsw()
        kpoints_data = None
        if (kpts is not None) and (kptsw is not None):
            # create a KpointsData object and store k-points
            kpoints_data = dict()
            kpoints_data['mode'] = 'explicit'
            kpoints_data['points'] = []
            for kpt, kptw in zip(kpts, kptsw):
                kpoints_data['points'].append(Kpoint(kpt, weight=kptw))

        return kpoints_data

    @property
    def structure(self):
        """
        Fetch a given structure and store as StructureData.

        Which structure to fetch is controlled by inputs.

        eFL: Need to clean this so that we can set different
        structures to pull from the outside. Could be usefull not
        pulling the whole trajectory.

        Currently defaults to the last structure.

        """

        return self.last_structure

    @property
    def last_structure(self):
        """
        Fetch the structure.

        After or at the last recorded ionic step from parsevasp
        and store as StructureData.

        """

        last_lattice = self._xml.get_lattice("final")
        if last_lattice is not None:
            return _build_structure(last_lattice)
        return None

    @property
    def final_structure(self):
        """
        Fetch the structure.

        After or at the last recorded ionic step from parsevasp
        and store as StructureData. Should in
        principle be the same as the method above.

        """

        return self.last_structure

    @property
    def last_forces(self):
        """
        Fetch forces.

        After or at the last recorded ionic step from parsevasp
        and store as ArrayData.

        """

        frs = self._xml.get_forces("final")
        if frs is None:
            return None
        forces = get_data_class('array')()
        forces.set_array('forces', frs)

        return forces

    @property
    def final_forces(self):
        """
        Fetch forces.

        After or at the last recorded
        ionic step from parsevasp and store as ArrayData.

        """

        return self.last_forces

    @property
    def maximum_force(self):
        """Fetch the maximum force of at the last ionic run."""

        forces = self.final_forces.get_array('forces')
        norm = np.linalg.norm(forces, axis=1)

        return np.amax(np.abs(norm))

    @property
    def last_stress(self):
        """
        Fetch stess.

        After or at the last recorded ionic step from parsevasp
        and store as ArrayData.

        """

        strs = self._xml.get_stress("final")
        if strs is None:
            return None
<<<<<<< HEAD
        stress = dict()
        stress['forces'] = strs
=======
        stress = get_data_class('array')()
        stress.set_array('stress', strs)

>>>>>>> 9cfb4372
        return stress

    @property
    def final_stress(self):
        """
        Fetch stress.

        After or at the last recorded ionic step from parsevasp
        and store as ArrayData.

        """

        return self.last_stress

    @property
    def maximum_stress(self):
        """Fetch the maximum stress of at the last ionic run."""

        stress = self.final_stress.get_array('stress')
        norm = np.linalg.norm(stress, axis=1)

        return np.amax(np.abs(norm))

    @property
    def trajectory(self):
        """
        Fetch unitcells, positions, species, forces and stress.

        For all calculation steps from parsevasp and store as TrajectoryData.

        """

        unitcell = self._xml.get_unitcell("all")
        positions = self._xml.get_positions("all")
        species = self._xml.get_species()
        forces = self._xml.get_forces("all")
        stress = self._xml.get_stress("all")
        # make sure all are sorted, first to last calculation
        # (species is constant)
        unitcell = sorted(unitcell.items())
        positions = sorted(positions.items())
        forces = sorted(forces.items())
        stress = sorted(stress.items())
        # convert to numpy
        unitcell = np.asarray(map(operator.itemgetter(1), unitcell))
        positions = np.asarray(map(operator.itemgetter(1), positions))
        forces = np.asarray(map(operator.itemgetter(1), forces))
        stress = np.asarray(map(operator.itemgetter(1), stress))
        # Aiida wants the species as symbols, so invert
        elements = _invert_dict(parsevaspct.elements)
        symbols = np.asarray([elements[item].title() for item in species])
<<<<<<< HEAD

        if (unitcell is not None) and (positions is not None) and \
           (species is not None) and (forces is not None) and \
           (stress is not None):
            trajectory_data = dict()

            keys = ('cells', 'positions', 'symbols', 'forces', 'stress', 'steps')
            stepids = np.arange(unitcell.shape[0])

            for key, data in zip(keys, (unitcell, positions, symbols, forces, stress, stepids)):
                trajectory_data[key] = data
            return trajectory_data

        return None
=======
        array_node = get_data_class('array')()
        trajectory_node = get_data_class('array.trajectory')()
        keys = ('cells', 'positions', 'symbols', 'forces', 'stress')
        trajectory_node.set_trajectory(stepids=np.arange(unitcell.shape[0]), cells=unitcell, symbols=symbols, positions=positions)
        for key, data in zip(keys, (unitcell, positions, symbols, forces, stress)):
            array_node.set_array(key, data)
            trajectory_node.set_array(key, data)
        return trajectory_node, array_node
>>>>>>> 9cfb4372

    @property
    def energies_sc(self):
        """
        Fetch the total energies.

        Store in ArrayData for all self-consistent electronic steps.

        """

        # raise error due to lack of knowledge if
        # the Aiida data structure support for instance
        # lists of ndarrays.
        raise NotImplementedError
        #return self.energies(nosc = False)

    @property
    def total_energies(self):
        """Fetch the total energies after the last ionic run."""

        energies = self.energies
        # fetch the type of energies that the user wants to extract
        settings = self._parsed_data.get('settings', DEFAULT_OPTIONS)
        energies_dict = {}
        for etype in settings.get('energy_type', DEFAULT_OPTIONS['energy_type']):
            energies_dict[etype] = energies.get_array(etype)[-1]

        return energies_dict

    @property
    def energies(self, nosc=True):
        """
        Fetch the total energies.

        Store as ArrayData for all calculations (i.e. ionic steps).

        """

        # create a ArrayData object
        enrgy = dict()

        # fetch the type of energies that the user wants to extract
        for etype in self.settings.get('energy_type', DEFAULT_OPTIONS['energy_type']):

            # this returns a list, not an ndarray due to
            # the posibility of returning the energies for all
            # self consistent steps, which contain a different
            # number of elements, not supported by Numpy's std.
            # arrays
            enrgies = self._xml.get_energies(status="all", etype=etype, nosc=nosc)
            if enrgies is None:
                continue
            # should be a list, but convert to ndarray, here
            # staggered arrays are not a problem
            # two elements for a static run, both are similar,
            # only take the last
            if len(enrgies) == 2:
                enrgies = enrgies[-1:]
            enrgy[etype] = np.asarray(enrgies)

        if not enrgy:
            return None

        return enrgy

    @property
    def projectors(self):
        """
        Fetch the projectors.

        Store as ArrayData.

        """

        proj = self._xml.get_projectors()
        if proj is None:
            return None
        projectors = dict()
        prj = []
        try:
            prj.append(proj["total"])
        except KeyError:
            try:
                prj.append(proj["up"])
                prj.append(proj["down"])
            except KeyError:
                self._logger.error("Did not detect any projectors. " "Returning.")
        if len(prj) == 1:
            projectors['projectors'] = prj[0]
        else:
            projectors['projectors'] = np.asarray(prj)
        return projectors

    @property
    def dielectrics(self):
        """
        Fetch the dielectric function.

        Store as ArrayData.

        """

        diel = self._xml.get_dielectrics()
        if diel is None:
            return None
        dielectrics = dict()
        energy = diel["energy"]
        dielectrics['ediel'] = energy
        dielectrics['rdiel'] = diel["real"]
        dielectrics['idiel'] = diel["imag"]
        return dielectrics

    @property
    def born_charges(self):
        """
        Fetch the Born effective charges.

        Store as ArrayData.

        """

        brn = self._xml.get_born()
        if brn is None:
            return None
        born = dict()
        born['born_charges'] = brn
        return born

    @property
    def hessian(self):
        """
        Fetch the Hessian matrix.

        Store as ArrayData.

        """

        hessian = self._xml.get_hessian()
        if hessian is None:
            return None
        hess = dict()
        hess['hessian'] = hessian
        return hess

    @property
    def dynmat(self):
        """
        Fetch the dynamical eigenvectors and eigenvalues.

        Store as ArrayData.

        """

        dynmat = self._xml.get_dynmat()
        if dynmat is None:
            return None
        dyn = dict()
        dyn['dynvec'] = dynmat["eigenvectors"]
        dyn['dyneig'] = dynmat["eigenvalues"]
        return dyn

    @property
    def dos(self):
        """
        Fetch the total density of states.

        Store as ArrayData.

        """

        dos = self._xml.get_dos()
        if dos is None:
            return None
        densta = dict()
        # energy is always there, regardless of
        # total, spin or partial
        energy = dos["total"]["energy"]
        densta['energy'] = energy
        tdos = None
        pdos = None
        upspin = dos.get("up")
        downspin = dos.get("down")
        total = dos.get("total")
        if (upspin is not None) and (downspin is not None):
            tdos = np.stack((upspin["total"], downspin["total"]))
            if (upspin["partial"] is not None) and \
               (downspin["partial"] is not None):
                pdos = np.stack((upspin["partial"], downspin["partial"]))
        else:
            tdos = total["total"]
            pdos = total["partial"]
        densta['tdos'] = tdos
        if pdos is not None:
            densta['pdos'] = pdos

        return densta

    @property
    def fermi_level(self):
        """Fetch Fermi level."""

        return self._xml.get_fermi_level()


def _build_structure(lattice):
    """Builds a structure according to Aiida spec."""

<<<<<<< HEAD
    structure_dict = dict()
    structure_dict['unitcell'] = lattice["unitcell"]
    structure_dict['sites'] = []

    # Aiida wants the species as symbols, so invert
    elements = _invert_dict(parsevaspct.elements)
    for pos, specie in zip(lattice["positions"], lattice["species"]):
        site = dict()
        site['position'] = np.dot(pos, lattice["unitcell"])
        site['symbol'] = elements[specie].title()
        site['kind_name'] = elements[specie].title()
        structure_dict['sites'].append(site)

    return structure_dict
=======
    structure_cls = get_data_class('structure')
    unitcell = lattice["unitcell"]
    if unitcell is not None:
        structure = structure_cls(cell=unitcell)
        # Aiida wants the species as symbols, so invert
        elements = _invert_dict(parsevaspct.elements)
        for pos, specie in zip(lattice["positions"], lattice["species"]):
            structure.append_atom(position=np.dot(pos, unitcell), symbols=elements[specie].title())
        return structure
    return None
>>>>>>> 9cfb4372


def _invert_dict(dct):
    return dct.__class__(map(reversed, dct.items()))<|MERGE_RESOLUTION|>--- conflicted
+++ resolved
@@ -10,13 +10,8 @@
 
 DEFAULT_OPTIONS = {
     'quantities_to_parse': [
-<<<<<<< HEAD
         'structure', 'eigenvalues', 'dos', 'kpoints', 'occupations', 'trajectory', 'energies', 'projectors', 'dielectrics', 'born_charges',
-        'hessian', 'dynmat'
-=======
-        'parameters', 'structure', 'bands', 'dos', 'kpoints', 'occupations', 'trajectory', 'energies', 'projectors', 'dielectrics',
-        'born_charges', 'hessian', 'dynmat', 'final_forces', 'final_stress'
->>>>>>> 9cfb4372
+        'hessian', 'dynmat', 'final_forces', 'final_stress',
     ],
     'energy_type': ['energy_no_entropy'],
     'output_params': []
@@ -222,9 +217,8 @@
 
         return occ
 
-    @property
-<<<<<<< HEAD
-=======
+ 
+    @property
     def occupations(self):
         """Fetch occupations from parsevasp."""
 
@@ -235,43 +229,22 @@
             # occupations not present, should not really happen?
             return None
 
-        array_data = get_data_class('array')()
-
-        total = occupations.get('total')
-        upspin = occupations.get('up')
-        downspin = occupations.get('down')
-        if total is not None:
-            # we have total
-            array_data.set_array('total', total)
-        elif upspin is not None:
-            # we have spin decomposed
-            array_data.set_array('up', upspin)
-            if downspin is None:
-                self._logger.error("Serious error, detected spin up, but no spin down " "channel. This should not happen. Continuing.")
-            array_data.set_array('down', downspin)
-        else:
-            # safety, should not really happen?
-            return None
-
-        return array_data
-
-    @property
-    def parameters(self):
-        """Assemble the 'output_params' node."""
-
-        parameters = {}
-        outcar_parameters = self._parsed_data.get('outcar_parameters')
-        if outcar_parameters is not None:
-            parameters.update(outcar_parameters)
-        for quantity in self.settings.get('output_params', DEFAULT_OPTIONS['output_params']):
-            parameters[quantity] = getattr(self, quantity)
-
-        output_parameters = get_data_node('parameter', dict=parameters)
-
-        return output_parameters
-
-    @property
->>>>>>> 9cfb4372
+        occ = []
+        occ.append(occupations.get("total"))
+
+        if occ[0] is None:
+            # spin decomposed
+            occ[0] = occupations.get("up")
+            occ.append(occupations.get("down"))
+
+        if occ[0] is None:
+            # should not really happen
+            return None
+
+        return occ
+
+
+    @property
     def kpoints(self):
         """Fetch the kpoints from parsevasp an store in KpointsData."""
 
@@ -385,14 +358,10 @@
         strs = self._xml.get_stress("final")
         if strs is None:
             return None
-<<<<<<< HEAD
+
         stress = dict()
         stress['forces'] = strs
-=======
-        stress = get_data_class('array')()
-        stress.set_array('stress', strs)
-
->>>>>>> 9cfb4372
+
         return stress
 
     @property
@@ -444,7 +413,6 @@
         # Aiida wants the species as symbols, so invert
         elements = _invert_dict(parsevaspct.elements)
         symbols = np.asarray([elements[item].title() for item in species])
-<<<<<<< HEAD
 
         if (unitcell is not None) and (positions is not None) and \
            (species is not None) and (forces is not None) and \
@@ -459,16 +427,7 @@
             return trajectory_data
 
         return None
-=======
-        array_node = get_data_class('array')()
-        trajectory_node = get_data_class('array.trajectory')()
-        keys = ('cells', 'positions', 'symbols', 'forces', 'stress')
-        trajectory_node.set_trajectory(stepids=np.arange(unitcell.shape[0]), cells=unitcell, symbols=symbols, positions=positions)
-        for key, data in zip(keys, (unitcell, positions, symbols, forces, stress)):
-            array_node.set_array(key, data)
-            trajectory_node.set_array(key, data)
-        return trajectory_node, array_node
->>>>>>> 9cfb4372
+
 
     @property
     def energies_sc(self):
@@ -675,8 +634,6 @@
 
 def _build_structure(lattice):
     """Builds a structure according to Aiida spec."""
-
-<<<<<<< HEAD
     structure_dict = dict()
     structure_dict['unitcell'] = lattice["unitcell"]
     structure_dict['sites'] = []
@@ -691,18 +648,6 @@
         structure_dict['sites'].append(site)
 
     return structure_dict
-=======
-    structure_cls = get_data_class('structure')
-    unitcell = lattice["unitcell"]
-    if unitcell is not None:
-        structure = structure_cls(cell=unitcell)
-        # Aiida wants the species as symbols, so invert
-        elements = _invert_dict(parsevaspct.elements)
-        for pos, specie in zip(lattice["positions"], lattice["species"]):
-            structure.append_atom(position=np.dot(pos, unitcell), symbols=elements[specie].title())
-        return structure
-    return None
->>>>>>> 9cfb4372
 
 
 def _invert_dict(dct):
