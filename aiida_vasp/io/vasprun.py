--- conflicted
+++ resolved
@@ -389,12 +389,7 @@
 
         forces = self.final_forces.get_array('forces')
         norm = np.linalg.norm(forces, axis=1)
-<<<<<<< HEAD
-        return np.amax(norm)
-=======
-
         return np.amax(np.abs(norm))
->>>>>>> 64ec7842
 
     @property
     def last_stress(self):
@@ -432,12 +427,7 @@
 
         stress = self.final_stress.get_array('stress')
         norm = np.linalg.norm(stress, axis=1)
-<<<<<<< HEAD
-        return np.amax(norm)
-=======
-
         return np.amax(np.abs(norm))
->>>>>>> 64ec7842
 
     @property
     def trajectory(self):
