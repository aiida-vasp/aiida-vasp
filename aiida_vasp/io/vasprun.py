--- conflicted
+++ resolved
@@ -7,16 +7,14 @@
 from parsevasp.kpoints import Kpoint
 from parsevasp import constants as parsevaspct
 from aiida_vasp.io.parser import BaseFileParser, SingleFile
+from aiida_vasp.utils.aiida_utils import get_data_class
 
 DEFAULT_OPTIONS = {
     'quantities_to_parse': [
-<<<<<<< HEAD
-        'parameters', 'structure', 'bands', 'dos', 'kpoints', 'occupations', 'trajectory', 'energies', 'projectors', 'dielectrics',
-        'born_charges', 'hessian', 'dynmat', 'forces', 'stress'
-=======
         'structure',
         'eigenvalues',
         'dos',
+        'bands',
         'kpoints',
         'occupations',
         'trajectory',
@@ -26,9 +24,8 @@
         'born_charges',
         'hessian',
         'dynmat',
-        'final_forces',
-        'final_stress',
->>>>>>> 2640d620
+        'forces',
+        'stress',
     ],
     'energy_type': ['energy_no_entropy'],
     'output_params': []
@@ -91,30 +88,14 @@
         },
         'stress': {
             'inputs': [],
-<<<<<<< HEAD
-            'nodeName': 'stress',
-=======
-            'name': 'final_stress',
->>>>>>> 2640d620
+            'name': 'stress',
             'prerequisites': [],
         },
         'forces': {
             'inputs': [],
-<<<<<<< HEAD
             'nodeName': 'forces',
-=======
-            'name': 'final_forces',
->>>>>>> 2640d620
-            'prerequisites': [],
-        },
-<<<<<<< HEAD
-=======
-        'final_structure': {
-            'inputs': [],
-            'name': 'final_structure',
-            'prerequisites': [],
-        },
->>>>>>> 2640d620
+            'prerequisites': [],
+        },
         'born_charges': {
             'inputs': [],
             'name': 'born_charges',
@@ -320,16 +301,8 @@
 
         """
 
-<<<<<<< HEAD
         force = self._xml.get_forces("final")
         return force
-=======
-        frs = self._xml.get_forces("final")
-        if frs is None:
-            return None
-
-        return frs
->>>>>>> 2640d620
 
     @property
     def final_forces(self):
@@ -378,17 +351,7 @@
 
         """
 
-<<<<<<< HEAD
         stress = self._xml.get_stress("final")
-=======
-        strs = self._xml.get_stress("final")
-        if strs is None:
-            return None
-
-        stress = dict()
-        stress['stress'] = strs
-
->>>>>>> 2640d620
         return stress
 
     @property
@@ -424,11 +387,7 @@
     def maximum_stress(self):
         """Fetch the maximum stress of at the last ionic run."""
 
-<<<<<<< HEAD
         stress = self.final_stress
-=======
-        stress = self.final_stress.get('stress')
->>>>>>> 2640d620
         norm = np.linalg.norm(stress, axis=1)
         return np.amax(np.abs(norm))
 
