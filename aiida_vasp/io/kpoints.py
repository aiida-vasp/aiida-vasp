--- conflicted
+++ resolved
@@ -1,7 +1,7 @@
 # pylint: disable=no-self-use
 """Utils for VASP KPOINTS format"""
 
-from parsevasp.kpoints import Kpoints, Kpoint
+from parsevasp.kpoints import Kpoints
 from aiida_vasp.io.parser import BaseFileParser
 from aiida_vasp.parsers.node_composer import NodeComposer
 from aiida_vasp.utils.aiida_utils import get_data_class
@@ -61,20 +61,13 @@
 
             kpoints_dict.update(getattr(self, '_get_kpointsdict_' + mode)(self._data_obj))
 
-<<<<<<< HEAD
-        try:
-            return Kpoints(kpoints_dict=kpoints_dict, logger=self._logger)
-        except SystemExit:
-            return None
-=======
             try:
-                return Kpoints(kpoints_dict=kpoints_dict)
+                return Kpoints(kpoints_dict=kpoints_dict, logger=self._logger)
             except SystemExit:
                 return None
 
         # _data_obj is SingleFile:
         return self._data_obj
->>>>>>> 2640d620
 
     def _parse_file(self, inputs):
         """Create a DB Node from a KPOINTS file"""
@@ -91,81 +84,19 @@
             self._logger.warning('Parsevasp exitited abnormally. Returning None.')
             return {'kpoints-kpoints': None}
 
-<<<<<<< HEAD
-        mode = parsed_kpoints.entries.get('mode')
-        if mode == 'line':
-            self._logger.warning('The read KPOINTS contained line mode which is ' 'not supported. Returning None.')
-=======
         if parsed_kpoints.entries.get('mode') == 'line':
             self._logger.warning("The read KPOINTS contained line mode which is" "not supported. Returning None.")
->>>>>>> 2640d620
             return {'kpoints-kpoints': None}
         result['kpoints-kpoints'] = parsed_kpoints.entries
 
         return result
 
-<<<<<<< HEAD
-    def _get_kpointsdict_explicit(self, kpointsdata):
-        """Turn Aiida KpointData into an 'explicit' kpoints dictionary."""
-        dictionary = {}
-
-        kpts = []
-        try:
-            points, weights = kpointsdata.get_kpoints(also_weights=True)
-        except AttributeError:
-            points = kpointsdata.get_kpoints()
-            weights = None
-        for index, point in enumerate(points):
-            if weights is not None:
-                kpt = Kpoint(point, weight=weights[index], logger=self._logger)
-            else:
-                # no weights supplied, so set them to 1.0
-                kpt = Kpoint(point, weight=1.0, logger=self._logger)
-            kpts.append(kpt)
-        dictionary["points"] = kpts
-        dictionary["mode"] = "explicit"
-        dictionary["num_kpoints"] = len(kpts)
-
-        return dictionary
-
-    @staticmethod
-    def _get_kpointsdata_explicit(kpoints_dict):
-        """Turn an 'explicit' kpoints dictionary into Aiida KpointsData"""
-        kpout = get_data_class('array.kpoints')()
-
-        kpoints = kpoints_dict.get('points')
-        cartesian = not kpoints[0].get_direct()
-        kpoint_list = []
-        weights = []
-        for kpoint in kpoints:
-            kpoint_list.append(kpoint.get_point().tolist())
-            weights.append(kpoint.get_weight())
-
-        if weights[0] is None:
-            weights = None
-
-        kpout.set_kpoints(kpoint_list, weights=weights, cartesian=cartesian)
-
-        return kpout
-
-    @staticmethod
-    def _get_kpointsdata_automatic(kpoints_dict):
-        """Turn an 'automatic' kpoints dictionary into Aiida KpointsData."""
-        kpout = get_data_class('array.kpoints')()
-
-        mesh = kpoints_dict.get('divisions')
-        shifts = kpoints_dict.get('shifts')
-        kpout.set_kpoints_mesh(mesh, offset=shifts)
-
-        return kpout
-=======
     @property
     def kpoints(self):
         if self._kpoints is None:
             composer = NodeComposer(file_parsers=[self])
             self._kpoints = composer.compose('array.kpoints', quantities=['kpoints-kpoints'])
         return self._kpoints
->>>>>>> 2640d620
 
     @staticmethod
     def _get_kpointsdict_automatic(kpointsdata):
