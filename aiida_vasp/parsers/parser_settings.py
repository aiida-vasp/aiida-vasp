--- conflicted
+++ resolved
@@ -70,12 +70,9 @@
     """
 
     def __init__(self, settings, default_settings=None):
-<<<<<<< HEAD
-=======
 
         if settings is None:
             settings = {}
->>>>>>> a5aba3d4
         self._settings = settings
         if default_settings is not None:
             if self._settings is None:
