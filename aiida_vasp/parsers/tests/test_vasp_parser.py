--- conflicted
+++ resolved
@@ -120,10 +120,7 @@
     # Check whether all quantities from the added ExampleFileParser have been added.
     for quantity in ExampleFileParser.PARSABLE_ITEMS:
         assert quantity in parsable_quantities
-<<<<<<< HEAD
-=======
     # Check whether quantities have been set up correctly.
->>>>>>> c520de8c
     assert parsable_quantities['quantity1'].has_files
     assert parsable_quantities['quantity1'].is_parsable
     assert not parsable_quantities['quantity_with_alternatives'].has_files
@@ -138,14 +135,9 @@
 def test_node_link_names(vasp_parser_with_test):
     """Check whether an alternative quantity representing a node will be added with the correct linkname."""
     parser = vasp_parser_with_test
-
-    print parser._parsable_quantities['structure']
-    print parser._parsable_quantities['trajectory']
-    print parser._parsable_quantities['quantity2']
     assert 'quantity2' in parser._output_nodes
-    print parser._output_nodes['quantity2']
     # 'quantity2' is alternative to 'trajectory', which is not going to be parsed here.
-    assert 'output_trajectory' in parser._new_nodes
+    assert 'output_trajectory' in parser.new_nodes
 
 
 @ONLY_ONE_CALC
