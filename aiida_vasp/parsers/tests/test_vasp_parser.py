"""Unittests for VaspParser"""
# pylint: disable=unused-import,redefined-outer-name,unused-argument,unused-wildcard-import,wildcard-import
# pylint: disable=protected-access,unused-variable,too-few-public-methods

import pytest
import numpy as np

from aiida_vasp.io.parser import BaseFileParser
from aiida_vasp.utils.fixtures import *
from aiida_vasp.utils.fixtures.calcs import ONLY_ONE_CALC
from aiida_vasp.utils.fixtures.testdata import data_path
from aiida_vasp.utils.aiida_utils import get_data_class, load_dbenv_if_not_loaded


class ExampleFileParser(BaseFileParser):
    """Example FileParser class for testing VaspParsers functionality."""

    PARSABLE_ITEMS = {
        'quantity1': {
            'inputs': [],
            'name': 'quantity_with_alternatives',
            'prerequisites': []
        },
        'quantity2': {
            'inputs': [],
            'name': 'trajectory',
            'prerequisites': ['quantity1']
        },
        'quantity3': {
            'inputs': [],
            'name': 'non_existing_quantity',
            'prerequisites': ['quantity_with_alternatives']
        },
    }

    def __init__(self, *args, **kwargs):
        super(ExampleFileParser, self).__init__(*args, **kwargs)
        self._parsable_items = ExampleFileParser.PARSABLE_ITEMS
        self._parsable_data = {}

    def _parse_file(self, inputs):
        from aiida.orm.data.parameter import ParameterData
        result = {}
        for quantity in ExampleFileParser.PARSABLE_ITEMS:
            result[quantity] = ParameterData(dict={})
        return result


class ExampleFileParser2(BaseFileParser):
    """Example class for testing non unique quantity identifiers."""

    PARSABLE_ITEMS = {
        'quantity1': {
            'inputs': [],
            'name': 'quantity_with_alternatives',
            'prerequisites': []
        },
    }

    def __init__(self, *args, **kwargs):
        super(ExampleFileParser2, self).__init__(*args, **kwargs)
        self._parsable_items = ExampleFileParser2.PARSABLE_ITEMS
        self._parsable_data = {}

    def _parse_file(self, inputs):
        from aiida.orm.data.parameter import ParameterData
        result = {}
        for quantity in ExampleFileParser.PARSABLE_ITEMS:
            result[quantity] = ParameterData(dict={})
        return result


@pytest.fixture
def vasp_parser_with_test(vasp_nscf_and_ref, ref_retrieved_nscf):
    """Fixture providing a VaspParser instance coupled to a VaspCalculation."""
    from aiida.orm.data.parameter import ParameterData
    vasp_calc, _ = vasp_nscf_and_ref
    vasp_calc.use_settings(
        ParameterData(
            dict={
                'parser_settings': {
                    'add_custom': {
                        'link_name': 'custom_node',
                        'type': 'parameter',
                        'quantities': ['quantity2', 'quantity_with_alternatives']
                    }
                }
            }))
    parser = vasp_calc.get_parserclass()(vasp_calc)
    parser.add_file_parser('_scheduler-stdout.txt', {'parser_class': ExampleFileParser, 'is_critical': False})
    parser.add_parsable_quantity(
        'quantity_with_alternatives',
        {
            'inputs': [],
            'prerequisites': [],
        },
    )
    success, outputs = parser.parse_with_retrieved({'retrieved': ref_retrieved_nscf})
    try:
        yield parser
    finally:
        parser = vasp_calc.get_parserclass()(vasp_calc)


@ONLY_ONE_CALC
def test_quantities_to_parse(vasp_parser_with_test):
    """Check if quantities are added to quantities to parse correctly."""
    parser = vasp_parser_with_test

    parser.quantities.setup()
    parser.parsers.setup()

    quantities_to_parse = parser.parsers.get_quantities_to_parse()
    assert 'quantity2' in quantities_to_parse
    assert 'quantity_with_alternatives' not in quantities_to_parse
    assert 'quantity1' in quantities_to_parse


@ONLY_ONE_CALC
def test_parsable_quantities(vasp_parser_with_test):
    """Check whether parsable quantities are set as intended."""
    parser = vasp_parser_with_test
    quantities = parser.quantities
    # Check whether all quantities from the added ExampleFileParser have been added.
    for quantity in ExampleFileParser.PARSABLE_ITEMS:
        assert quantities.get_by_name(quantity) is not None
    # Check whether quantities have been set up correctly.
    assert not quantities.get_by_name('quantity1').missing_files
    assert quantities.get_by_name('quantity1').is_parsable
    assert quantities.get_by_name('quantity_with_alternatives').missing_files
    assert quantities.get_by_name('quantity2').is_parsable
    assert not quantities.get_by_name('quantity3').is_parsable
    # check whether the additional non existing quantity has been added. This is for cases,
    # where a quantity is an alternative to another main quantity, which has not been loaded.
    assert quantities.get_by_name('non_existing_quantity') is not None


@ONLY_ONE_CALC
def test_quantity_uniqeness(vasp_parser_with_test):
    """Make sure non-unique quantity identifiers are detected."""
    parser = vasp_parser_with_test
    # Add a second ExampleFileParser that defines a quantity with the same identifier as the first one.
    parser.add_file_parser('another_test_parser', {'parser_class': ExampleFileParser2, 'is_critical': False})
    with pytest.raises(RuntimeError) as excinfo:
        parser.quantities.setup()
    assert 'quantity1' in str(excinfo.value)


def xml_path(folder):
    """Return the full path to the XML file."""
    return data_path(folder, 'vasprun.xml')


def poscar_path(folder):
    """Return the full path to the CONTCAR file."""
    return data_path(folder, 'CONTCAR')


def xml_truncate(index, original, tmp):
    """Truncate vasprun.xml at the given line number and parse."""
    with open(original, 'r') as xmlfile:
        content = xmlfile.read().splitlines()
        truncated_content = '\n'.join(content[:-index or None])
    with open(tmp, 'w') as xmlfile:
        xmlfile.write(str(truncated_content))


@pytest.fixture(params=[0, 1])
def _parse_me(request, tmpdir):  # pylint disable=redefined-outer-name
    """
    Give the result of parsing a retrieved calculation (emulated).

    Returns a function which does:

    1. create a calculation with parser settings
    2. update the parser settings with the extra_settings
    3. create a parser with the calculation
    4. populate a fake retrieved folder and pass it to the parser
    5. return the result

    Note: This function is defined as protected to avoid pyling throwing
    redefined-outer-name (as it still does, even though it is disabled above).
    Pylint has some problems with pytest, there was a plugin, but maintanance is
    flaky. See discussions here:
    http://grokbase.com/t/python/pytest-dev/13bt9kz56y/fixtures-and-pylint-w0621


    """

    def parse(**extra_settings):
        """Run the parser using default settings updated with extra_settings."""
        load_dbenv_if_not_loaded()
        from aiida.orm import CalculationFactory, DataFactory
        from aiida_vasp.parsers.vasp import VaspParser
        calc = CalculationFactory('vasp.vasp')()
<<<<<<< HEAD
        settings_dict = {'parser_settings': {'add_bands': True, 'add_kpoints': True, 'output_params': ['fermi_level']}}
=======
        settings_dict = {'parser_settings': {'add_bands': True, 'add_parameters': ['fermi_level']}}
>>>>>>> 2640d620
        settings_dict.update(extra_settings)
        calc.use_settings(DataFactory('parameter')(dict=settings_dict))
        parser = VaspParser(calc=calc)
        retrieved = DataFactory('folder')()
        fldr = "basic"
        if "folder" in extra_settings:
            fldr = extra_settings["folder"]
        xml_file_path = xml_path(fldr)
        tmp_file_path = str(tmpdir.join('vasprun.xml'))
        xml_truncate(request.param, xml_file_path, tmp_file_path)
        retrieved.add_path(tmp_file_path, '')
        success, nodes = parser.parse_with_retrieved({'retrieved': retrieved})
        nodes = dict(nodes)
        return success, nodes

    return parse


def test_parser_nodes(_parse_me):
    """Test a few basic node items of the parser."""

    _, nodes = _parse_me(folder='basic')
    parameters = nodes['output_parameters']
    bands = nodes['output_bands']
    kpoints = nodes['output_kpoints']
    assert isinstance(parameters, get_data_class('parameter'))
    assert isinstance(bands, get_data_class('array.bands'))
    assert isinstance(kpoints, get_data_class('array.kpoints'))
    assert parameters.get_dict()['fermi_level'] == 5.96764939


def test_structure(request):
    """Test that the structure from vasprun and POSCAR is the same."""

    load_dbenv_if_not_loaded()
    from aiida.orm import CalculationFactory, DataFactory
    from aiida_vasp.parsers.vasp import VaspParser
    calc = CalculationFactory('vasp.vasp')()
    # turn of everything, except structure
    settings_dict = {
        'parser_settings': {
            'add_trajectory': False,
            'add_bands': False,
            'add_chgcar': False,
            'add_dos': False,
            'add_kpoints': False,
            'add_energies': False,
            'add_parameters': False,
            'add_structure': True,
            'add_projectors': False,
            'add_born_charges': False,
            'add_dielectrics': False,
            'add_hessian': False,
            'add_dynmat': False,
            'add_wavecar': False,
            'file_parser_set': 'default'
        }
    }
    calc.use_settings(DataFactory('parameter')(dict=settings_dict))
    # First fetch structure from vasprun
    parser = VaspParser(calc=calc)
    retrieved = DataFactory('folder')()
    test_file_path = str(request.fspath.join('..') + '../../../test_data/basic/vasprun.xml')
    retrieved.add_path(test_file_path, '')
    success, nodes = parser.parse_with_retrieved({'retrieved': retrieved})
    nodes = dict(nodes)
    structure_vasprun = nodes['output_structure']
    assert isinstance(structure_vasprun, get_data_class('structure'))
    # Then from POSCAR/CONTCAR
    parser = VaspParser(calc=calc)
    retrieved = DataFactory('folder')()
    test_file_path = str(request.fspath.join('..') + '../../../test_data/basic_poscar/CONTCAR')
    retrieved.add_path(test_file_path, '')
    success, nodes = parser.parse_with_retrieved({'retrieved': retrieved})
    nodes = dict(nodes)
    structure_poscar = nodes['output_structure']
    assert isinstance(structure_poscar, get_data_class('structure'))
    assert np.array_equal(np.round(structure_vasprun.cell, 7), np.round(structure_poscar.cell, 7))
    positions_vasprun = []
    positions_poscar = []
    for site in structure_vasprun.sites:
        pos = np.round(np.asarray(site.position), 7)
        positions_vasprun.append(pos)
    for site in structure_poscar.sites:
        pos = np.round(np.asarray(site.position), 7)
        positions_poscar.append(pos)
    positions_vasprun = np.asarray(positions_vasprun)
    positions_poscar = np.asarray(positions_poscar)
    assert np.array_equal(positions_vasprun, positions_poscar)<|MERGE_RESOLUTION|>--- conflicted
+++ resolved
@@ -193,11 +193,7 @@
         from aiida.orm import CalculationFactory, DataFactory
         from aiida_vasp.parsers.vasp import VaspParser
         calc = CalculationFactory('vasp.vasp')()
-<<<<<<< HEAD
-        settings_dict = {'parser_settings': {'add_bands': True, 'add_kpoints': True, 'output_params': ['fermi_level']}}
-=======
-        settings_dict = {'parser_settings': {'add_bands': True, 'add_parameters': ['fermi_level']}}
->>>>>>> 2640d620
+        settings_dict = {'parser_settings': {'add_bands': True, 'add_kpoints': True, 'add_parameters': ['fermi_level']}}
         settings_dict.update(extra_settings)
         calc.use_settings(DataFactory('parameter')(dict=settings_dict))
         parser = VaspParser(calc=calc)
