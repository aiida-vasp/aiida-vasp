--- conflicted
+++ resolved
@@ -8,27 +8,6 @@
 from aiida_vasp.parsers.quantity import ParsableQuantities, NODES
 from aiida_vasp.parsers.parsers import ParserManager, convert_settings
 from aiida_vasp.utils.delegates import Delegate
-<<<<<<< HEAD
-=======
-from aiida_vasp.utils.extended_dicts import DictWithAttributes
-
-LINKNAME_DICT = {
-    'parameters': 'output_parameters',
-    'kpoints': 'output_kpoints',
-    'structure': 'output_structure',
-    'trajectory': 'output_trajectory',
-    'bands': 'output_bands',
-    'dos': 'output_dos',
-    'energies': 'output_energies',
-    'projectors': 'output_projectors',
-    'born_charges': 'output_born_charges',
-    'dielectrics': 'output_dielectrics',
-    'hessian': 'output_hessian',
-    'dynmat': 'output_dynmat',
-    'chgcar': 'chgcar',
-    'wavecar': 'wavecar',
-}
->>>>>>> 6951f1af
 
 DEFAULT_OPTIONS = {
     'add_trajectory': False,
@@ -157,15 +136,9 @@
         quantities_to_parse = self.parsers.get_quantities_to_parse()
 
         # Parse all implemented quantities in the quantities_to_parse list.
-<<<<<<< HEAD
         while quantities_to_parse:
             quantity = quantities_to_parse.pop(0)
             self._output_nodes.update(self.get_quantity(quantity, self.settings))
-=======
-        while self._quantities_to_parse:
-            quantity = self._quantities_to_parse.pop(0)
-            self._output_nodes.update(self.get_quantity(quantity, self._settings))
->>>>>>> 6951f1af
 
         # Add output nodes if the corresponding data exists.
         for key, value in self._output_nodes.items():
