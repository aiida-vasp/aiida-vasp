"""
AiiDA - Workflow for investigating optimal Wannier90 window parameters
"""
from aiida.orm import Workflow, WorkflowFactory

from aiida_vasp.utils import compare_bands as bcp
from .helper import WorkflowHelper


class AutowindowsWorkflow(Workflow):
<<<<<<< HEAD
    '''Try different inner and outer windows with wannier,
    compare them and choose the best one according to simplistic criteria'''
=======
    """Try different inner and outer windows with wannier,
    compare them and choose the best one according to simplistic criteria"""
>>>>>>> 15c33360
    Helper = WorkflowHelper
    ScfWf = WorkflowFactory('vasp.scf')
    NscfWf = WorkflowFactory('vasp.nscf')
    ProjWf = WorkflowFactory('vasp.projections')
    WannierWf = WorkflowFactory('vasp.wannier')

    def __init__(self, **kwargs):
        self.helper = self.Helper(parent=self)
        super(AutowindowsWorkflow, self).__init__(**kwargs)

    @Workflow.step
    # pylint: disable=protected-access
    def start(self):
        """Launch the initial SCF VASP sub workflow"""
        self.append_to_report(self.helper._wf_start_msg())
        params = self.get_parameters()
        kpoints = params['kpoints']

        scfpar = self.get_vasp_params(params)
        scfpar['parameters'] = params['parameters']
        scfpar['structure'] = params['structure']
        scfpar['kpoints'] = {'mesh': kpoints['mesh']}
        scfpar['paw_family'] = params['paw_family']
        scfpar['paw_map'] = params['paw_map']

<<<<<<< HEAD
        wf = self.ScfWf(params=scfpar)
        wf.label = params.get('label')
        wf.start()
        self.attach_workflow(wf)
        self.append_to_report(self.helper._subwf_start_msg('Scf', wf))
=======
        workflow = self.ScfWf(params=scfpar)
        workflow.label = params.get('label')
        workflow.start()
        self.attach_workflow(workflow)
        self.append_to_report(self.helper._subwf_start_msg('Scf', workflow))
>>>>>>> 15c33360

        self.next(self.get_win)

    @Workflow.step
    def get_win(self):
        """Launch the Vasp2Wannier workflow to get the initial Wannier90 input file"""
        start_wf = self.get_step(self.start).get_sub_workflows()[0]
        scf_calc = start_wf.get_result('calc')

        params = self.get_parameters()

        winpar = self.get_vasp_params(params)
        winpar['continue_from'] = scf_calc.uuid
        winpar['use_wannier'] = True

<<<<<<< HEAD
        wf = self.NscfWf(params=winpar)
        wf.label = params.get('label')
        wf.start()
        self.attach_workflow(wf)
        self.append_to_report(self.helper._subwf_start_msg('Win', wf))
=======
        workflow = self.NscfWf(params=winpar)
        workflow.label = params.get('label')
        workflow.start()
        self.attach_workflow(workflow)
        self.append_to_report(self.helper._subwf_start_msg('Win', workflow))  # pylint: disable=protected-access
>>>>>>> 15c33360
        self.next(self.get_projections)

    @Workflow.step
    # pylint: disable=protected-access
    def get_projections(self):
        """Start the Wannier90 subworkflow to obtain projections"""
        win_wf = self.get_step(self.get_win).get_sub_workflows()[0]
        win_calc = win_wf.get_result('calc')

        params = self.get_parameters()
        kppath = self._kppath_vasp_to_wannier(params['kpoints']['path'])

        projpar = self.get_vasp_params(params)
        projpar['continue_from'] = win_calc.uuid
        projpar['projections'] = params['projections']
        projpar['wannier_parameters'] = {
            'num_wann': params['wannier_parameters']['num_wann'],
            'use_bloch_phases': False,
            'bands_plot': True,
            'hr_plot': True,
            'kpoint_path': kppath
        }

<<<<<<< HEAD
        wf = self.ProjWf(params=projpar)
        wf.label = params.get('label')
        wf.start()
        self.attach_workflow(wf)
        self.append_to_report(self.helper._subwf_start_msg('Proj', wf))
=======
        workflow = self.ProjWf(params=projpar)
        workflow.label = params.get('label')
        workflow.start()
        self.attach_workflow(workflow)
        self.append_to_report(self.helper._subwf_start_msg('Proj', workflow))
>>>>>>> 15c33360
        self.next(self.get_bands_preview)

    @classmethod
    def _kppath_vasp_to_wannier(cls, kppath):
        """Convert a kpoint path obtained from VASP to Wannier90 format"""
        import itertools
        wannier_kpp = []
        for segment in kppath:
            # flatten the segment list
            wannier_kpp.append(
                list(itertools.chain.from_iterable(segment[:4])))
        return wannier_kpp

    @Workflow.step
    def get_bands_preview(self):
        """Run a VASP DFT calculation to get a rough band structure to automatically set reasonable window parameters"""
        params = self.get_parameters()

        start_wf = self.get_step(self.start).get_sub_workflows()[0]
        scf_calc = start_wf.get_result('calc')

        bandpar = self.get_vasp_params(params)
        bandpar['continue_from'] = scf_calc.uuid
        bandpar['kpoints'] = {'path': params['kpoints']['path']}
        bandpar['use_wannier'] = False

        workflow = self.NscfWf(params=bandpar)
        workflow.label = params.get('label')
        workflow.start()
        self.attach_workflow(workflow)
        self.append_to_report(
<<<<<<< HEAD
            self.helper._subwf_start_msg('Preview-Bands', wf))
=======
            self.helper._subwf_start_msg('Preview-Bands', workflow))  # pylint: disable=protected-access
>>>>>>> 15c33360

        self.next(self.make_windows)

    @Workflow.step
    # pylint: disable=too-many-locals,protected-access
    def make_windows(self):
        """Create the window parameter sets and store them into an attribute"""
        params = self.get_parameters()
        num_wann = params['wannier_parameters']['num_wann']

        bandpr_wf = self.get_step(
            self.get_bands_preview).get_sub_workflows()[0]
        bandpr_calc = bandpr_wf.get_result('calc')
        bandpr_bands = bandpr_calc.out.bands
        bands, occupations = bandpr_bands.get_bands(also_occupations=True)
        bands = bcp._firstspin(bands)
        occupations = bcp._firstspin(occupations)
        e_fermi = bandpr_calc.out.results.get_attr('efermi')

        bandgap = bcp.band_gap(bands, occupations, efermi=e_fermi)
        bmin = [bands[:, i].min() for i in range(bands.shape[1])]
        bmax = [bands[:, i].max() for i in range(bands.shape[1])]

        # find minimum inner window by looking at band gap energies
        import math
        iw_min = math.floor(bandgap['vector'][0][1])
        iw_max = math.ceil(bandgap['vector'][1][1])

        # find outer widow by counting nwann / 2 bands down and nwann / 2 up
        # from efermi
        nwann_half = int(math.ceil(num_wann / 2))

        lower_max = [i for i in bmax if i < e_fermi]
        lower_max.sort(reverse=True)
<<<<<<< HEAD
        ow_min = math.floor(bmin[bmax.index(lower_max[n - 1])])

        upper_min = sorted([i for i in bmin if i > ef])
        ow_max = math.ceil(bmax[bmin.index(upper_min[n - 1])])
=======
        ow_min = math.floor(bmin[bmax.index(lower_max[nwann_half - 1])])

        upper_min = sorted([i for i in bmin if i > e_fermi])
        ow_max = math.ceil(bmax[bmin.index(upper_min[nwann_half - 1])])
>>>>>>> 15c33360

        windows = []
        for i in range(params['num_owindows']):
            ow_offset = i * params['owindows-increment']
            owindow = [ow_min - ow_offset, ow_max + ow_offset]
            for j in range(params['num_iwindows']):
                iw_offset = j * params['iwindows-increment']
                iwindow = [iw_min - iw_offset, iw_max + iw_offset]
                windows.append({'outer': owindow, 'inner': iwindow})

        self.add_attribute('windows', windows)

        self.next(self.get_tbmodel)

    @Workflow.step
    def get_tbmodel(self):
        """Get the tight binding models and band structures for them for all the requested window parameter sets"""
        proj_wf = self.get_step(self.get_projections).get_sub_workflows()[0]
        proj_calc = proj_wf.get_result('calc')

        params = self.get_parameters()

        count = 0
        wpar = self.get_wannier_params(params)
        wpar['continue_from'] = proj_calc.uuid
        wpar['parameters']['bands_plot'] = True
        wpar['parameters']['hr_plot'] = True

        wfpk = []
        for window in self.get_attribute('windows'):
            wpar['parameters']['dis_win_min'] = window['outer'][0]
            wpar['parameters']['dis_win_max'] = window['outer'][1]
            wpar['parameters']['dis_froz_min'] = window['inner'][0]
            wpar['parameters']['dis_froz_max'] = window['inner'][1]

<<<<<<< HEAD
            wf = self.WannierWf(params=wpar)
            wf.label = params.get('label')
            wf.start()
            self.attach_workflow(wf)
=======
            workflow = self.WannierWf(params=wpar)
            workflow.label = params.get('label')
            workflow.start()
            self.attach_workflow(workflow)
>>>>>>> 15c33360
            count += 1
            wfpk.append(workflow.pk)

        self.append_to_report('running tbmodels for {} windows'.format(count))
        self.append_to_report(
            'tbmodels pk-range: {} - {}'.format(wfpk[0], wfpk[-1]))

        self.next(self.get_reference_bands)

    @Workflow.step
    def get_reference_bands(self):
        """Calculate bandstructure with VASP by DFT as reference for the tight-binding Wannier90 bands structures"""
        wannier_wf = self.get_step(self.get_tbmodel).get_sub_workflows()[0]
        wannier_bands = wannier_wf.get_result('bands')
        start_wf = self.get_step(self.start).get_sub_workflows()[0]
        scf_calc = start_wf.get_result('calc')
        kplist = wannier_bands.get_kpoints().tolist()
        kplabels = wannier_bands.labels

        params = self.get_parameters()

        bandpar = self.get_vasp_params(params)
        bandpar['continue_from'] = scf_calc.uuid
        bandpar['kpoints'] = {'list': kplist}
        bandpar['kpoint_labels'] = kplabels
        bandpar['use_wannier'] = False

<<<<<<< HEAD
        wf = self.NscfWf(params=bandpar)
        wf.label = params.get('label')
        wf.start()
        self.attach_workflow(wf)
        self.append_to_report(self.helper._subwf_start_msg('Ref-Bands', wf))
=======
        workflow = self.NscfWf(params=bandpar)
        workflow.label = params.get('label')
        workflow.start()
        self.attach_workflow(workflow)
        self.append_to_report(
            self.helper._subwf_start_msg('Ref-Bands', workflow))  # pylint: disable=protected-access
>>>>>>> 15c33360

        self.next(self.gather_results)

    @Workflow.step
    def gather_results(self):
        """Set the results of the workflow and the 'wbands_list' attribute"""
        self.append_to_report('retrieving and compiling results')
        wannier_wf_list = self.get_step(self.get_tbmodel).get_sub_workflows()
        band_wf = self.get_step(
            self.get_reference_bands).get_sub_workflows()[0]
        self.add_result('reference_bands',
                        band_wf.get_result('calc').out.bands)
        self.add_result('reference_calc', band_wf.get_result('calc'))

        wbands_list = []
        for workflow in wannier_wf_list:
            try:
                calc = workflow.get_result('calc')
                bands = workflow.get_result('bands')
                wbands_list.append(bands.uuid)
                self.add_result('bands_{}'.format(calc.pk), bands)
<<<<<<< HEAD
            except Exception as e:
                wset = wf.get_parameters()['parameters']
=======
            except Exception as err:  # pylint: disable=broad-except
                wset = workflow.get_parameters()['parameters']
>>>>>>> 15c33360
                window = 'inner: {}-{}, outer: {}-{}'.format(
                    wset['dis_froz_min'], wset['dis_froz_max'],
                    wset['dis_win_min'], wset['dis_win_max'])
                self.append_to_report(('workflow {pk} with window {window} '
                                       'did not yield the expected results: \n'
                                       '{error}').format(
<<<<<<< HEAD
                                           pk=wf.pk,
                                           window=window,
                                           error=repr(e)))
=======
                                           pk=workflow.pk,
                                           window=window,
                                           error=repr(err)))
>>>>>>> 15c33360

        self.add_attribute('wbands_list', wbands_list)

        self.next(exit)

    @classmethod
    def get_general_params(cls, params):
        """Get parameters that pertain to all runs"""
        genpar = {}
        genpar['extras'] = params.get('extras', {}).copy()
        # ~ genpar['extras']['wf_uuid'] = unicode(cls.uuid)
        genpar['label'] = params.get('label')
        genpar['description'] = params.get('description')
        return genpar

    @classmethod
    def get_vasp_params(cls, params):
        """Extract the parameters for the vasp runs"""
        vasppar = cls.get_general_params(params)
        vasppar['vasp_code'] = params['vasp_code']
        vasppar['resources'] = params['resources']
        vasppar['queue'] = params['queue']
        return vasppar

    @classmethod
    def get_wannier_params(cls, params):
        """Extract the parameters for the wannier runs"""
        resources = params.get('wannier_resources', params['resources'].copy())
        kppath = cls._kppath_vasp_to_wannier(params['kpoints']['path'])
        queue = params.get('wannier_queue', params['queue'])

        wpar = cls.get_general_params(params)
        wpar['wannier_code'] = params['wannier_code']
        wpar['parameters'] = params['wannier_parameters'].copy()
        wpar['parameters']['kpoint_path'] = kppath
        wpar['resources'] = resources
        wpar['queue'] = queue
        return wpar

    @classmethod
    def get_template(cls, *args, **kwargs):
        """returns a JSON formatted string that could be stored
        in a file, edited, loaded and used as parameters to run
        this workflow."""
        return cls.Helper.get_template(*args, wf_class=cls, **kwargs)

    @classmethod
    def get_params_template(cls):
        """returns a dictionary with the necessary keys to
        run this workflow and explanations to each key as values"""
        tmpl = cls.Helper.get_params_template()
        wtpl = cls.WannierWf.get_params_template()
        ptpl = cls.ProjWf.get_params_template()
        tmpl['wannier_parameters'] = {'num_wann': 'int', 'hr_plot': True}
        tmpl['wannier_code'] = wtpl['wannier_code']
        tmpl['projections'] = ptpl['projections']
        tmpl['iwindows-increment'] = ('eV increment between '
                                      'different inner windows')
        tmpl['num_iwindows'] = 'number of inner windows to try'
        tmpl['owindows-increment'] = ('eV increment between '
                                      'different outer windows')
        tmpl['num_owindows'] = 'number of outer windows to try'
        tmpl['kpoints'] = {'mesh': [], 'path': []}
        tmpl['#kpoints'] = (
            'mesh for everything up until wannier_setup'
            'path for bands, format: [["A", [...], "B", [...]], [...]]')
        return tmpl

    @classmethod
    def _verify_param_resources(cls, params):
        """Make sure the resources parameter matches with the 'nbands' setting"""
        valid = True
        log = ''
        nbands = params['parameters'].get('nbands')
        if nbands:
            res = params['resources']
            nproc = res['num_machines'] * res['num_mpiprocs_per_machine']
            if (nbands % nproc) != 0:
                valid = False
                log += ('nbands is not divisible by '
                        'num_machines * num_mpiprocs_per_machine')
        return valid, log

    def set_params(self, params, force=False):
        self.helper._verify_params(params)  # pylint: disable=protected-access
        super(AutowindowsWorkflow, self).set_params(params, force=force)<|MERGE_RESOLUTION|>--- conflicted
+++ resolved
@@ -8,13 +8,8 @@
 
 
 class AutowindowsWorkflow(Workflow):
-<<<<<<< HEAD
-    '''Try different inner and outer windows with wannier,
-    compare them and choose the best one according to simplistic criteria'''
-=======
     """Try different inner and outer windows with wannier,
     compare them and choose the best one according to simplistic criteria"""
->>>>>>> 15c33360
     Helper = WorkflowHelper
     ScfWf = WorkflowFactory('vasp.scf')
     NscfWf = WorkflowFactory('vasp.nscf')
@@ -40,19 +35,11 @@
         scfpar['paw_family'] = params['paw_family']
         scfpar['paw_map'] = params['paw_map']
 
-<<<<<<< HEAD
-        wf = self.ScfWf(params=scfpar)
-        wf.label = params.get('label')
-        wf.start()
-        self.attach_workflow(wf)
-        self.append_to_report(self.helper._subwf_start_msg('Scf', wf))
-=======
         workflow = self.ScfWf(params=scfpar)
         workflow.label = params.get('label')
         workflow.start()
         self.attach_workflow(workflow)
         self.append_to_report(self.helper._subwf_start_msg('Scf', workflow))
->>>>>>> 15c33360
 
         self.next(self.get_win)
 
@@ -68,19 +55,11 @@
         winpar['continue_from'] = scf_calc.uuid
         winpar['use_wannier'] = True
 
-<<<<<<< HEAD
-        wf = self.NscfWf(params=winpar)
-        wf.label = params.get('label')
-        wf.start()
-        self.attach_workflow(wf)
-        self.append_to_report(self.helper._subwf_start_msg('Win', wf))
-=======
         workflow = self.NscfWf(params=winpar)
         workflow.label = params.get('label')
         workflow.start()
         self.attach_workflow(workflow)
         self.append_to_report(self.helper._subwf_start_msg('Win', workflow))  # pylint: disable=protected-access
->>>>>>> 15c33360
         self.next(self.get_projections)
 
     @Workflow.step
@@ -104,19 +83,11 @@
             'kpoint_path': kppath
         }
 
-<<<<<<< HEAD
-        wf = self.ProjWf(params=projpar)
-        wf.label = params.get('label')
-        wf.start()
-        self.attach_workflow(wf)
-        self.append_to_report(self.helper._subwf_start_msg('Proj', wf))
-=======
         workflow = self.ProjWf(params=projpar)
         workflow.label = params.get('label')
         workflow.start()
         self.attach_workflow(workflow)
         self.append_to_report(self.helper._subwf_start_msg('Proj', workflow))
->>>>>>> 15c33360
         self.next(self.get_bands_preview)
 
     @classmethod
@@ -148,11 +119,7 @@
         workflow.start()
         self.attach_workflow(workflow)
         self.append_to_report(
-<<<<<<< HEAD
-            self.helper._subwf_start_msg('Preview-Bands', wf))
-=======
             self.helper._subwf_start_msg('Preview-Bands', workflow))  # pylint: disable=protected-access
->>>>>>> 15c33360
 
         self.next(self.make_windows)
 
@@ -187,17 +154,10 @@
 
         lower_max = [i for i in bmax if i < e_fermi]
         lower_max.sort(reverse=True)
-<<<<<<< HEAD
-        ow_min = math.floor(bmin[bmax.index(lower_max[n - 1])])
-
-        upper_min = sorted([i for i in bmin if i > ef])
-        ow_max = math.ceil(bmax[bmin.index(upper_min[n - 1])])
-=======
         ow_min = math.floor(bmin[bmax.index(lower_max[nwann_half - 1])])
 
         upper_min = sorted([i for i in bmin if i > e_fermi])
         ow_max = math.ceil(bmax[bmin.index(upper_min[nwann_half - 1])])
->>>>>>> 15c33360
 
         windows = []
         for i in range(params['num_owindows']):
@@ -233,17 +193,10 @@
             wpar['parameters']['dis_froz_min'] = window['inner'][0]
             wpar['parameters']['dis_froz_max'] = window['inner'][1]
 
-<<<<<<< HEAD
-            wf = self.WannierWf(params=wpar)
-            wf.label = params.get('label')
-            wf.start()
-            self.attach_workflow(wf)
-=======
             workflow = self.WannierWf(params=wpar)
             workflow.label = params.get('label')
             workflow.start()
             self.attach_workflow(workflow)
->>>>>>> 15c33360
             count += 1
             wfpk.append(workflow.pk)
 
@@ -271,20 +224,12 @@
         bandpar['kpoint_labels'] = kplabels
         bandpar['use_wannier'] = False
 
-<<<<<<< HEAD
-        wf = self.NscfWf(params=bandpar)
-        wf.label = params.get('label')
-        wf.start()
-        self.attach_workflow(wf)
-        self.append_to_report(self.helper._subwf_start_msg('Ref-Bands', wf))
-=======
         workflow = self.NscfWf(params=bandpar)
         workflow.label = params.get('label')
         workflow.start()
         self.attach_workflow(workflow)
         self.append_to_report(
             self.helper._subwf_start_msg('Ref-Bands', workflow))  # pylint: disable=protected-access
->>>>>>> 15c33360
 
         self.next(self.gather_results)
 
@@ -306,28 +251,17 @@
                 bands = workflow.get_result('bands')
                 wbands_list.append(bands.uuid)
                 self.add_result('bands_{}'.format(calc.pk), bands)
-<<<<<<< HEAD
-            except Exception as e:
-                wset = wf.get_parameters()['parameters']
-=======
             except Exception as err:  # pylint: disable=broad-except
                 wset = workflow.get_parameters()['parameters']
->>>>>>> 15c33360
                 window = 'inner: {}-{}, outer: {}-{}'.format(
                     wset['dis_froz_min'], wset['dis_froz_max'],
                     wset['dis_win_min'], wset['dis_win_max'])
                 self.append_to_report(('workflow {pk} with window {window} '
                                        'did not yield the expected results: \n'
                                        '{error}').format(
-<<<<<<< HEAD
-                                           pk=wf.pk,
-                                           window=window,
-                                           error=repr(e)))
-=======
                                            pk=workflow.pk,
                                            window=window,
                                            error=repr(err)))
->>>>>>> 15c33360
 
         self.add_attribute('wbands_list', wbands_list)
 
