--- conflicted
+++ resolved
@@ -5,11 +5,6 @@
 """
 import numpy as np
 
-<<<<<<< HEAD
-__doc__ = 'provides write_kpoints(argdict), modified from ase.calculators.vasp to accomodate Line Mode'
-
-=======
->>>>>>> 15c33360
 
 def write_kpoints(argdict):
     """Writes the KPOINTS file. Modified from ase version to allow using Line Mode for band structure calculation."""
