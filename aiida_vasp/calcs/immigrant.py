"""
Immigrant calculation.

----------------------
Enables the immigration of  externally run VASP calculations into AiiDA.
"""
# pylint: disable=abstract-method, import-outside-toplevel, cyclic-import
# explanation: pylint wrongly complains about (aiida) Node not implementing query
from pathlib import Path

from aiida.common import InputValidationError
from aiida.common.lang import override
from aiida.common.links import LinkType
from aiida.common.folders import SandboxFolder
from aiida.common.extendeddicts import AttributeDict

from aiida_vasp.calcs.vasp import VaspCalculation
from aiida_vasp.data.potcar import PotcarData
from aiida_vasp.data.chargedensity import ChargedensityData
from aiida_vasp.data.wavefun import WavefunData
from aiida_vasp.parsers.content_parsers.incar import IncarParser
from aiida_vasp.parsers.content_parsers.kpoints import KpointsParser
from aiida_vasp.parsers.content_parsers.poscar import PoscarParser
from aiida_vasp.parsers.content_parsers.potcar import MultiPotcarIo
from aiida_vasp.parsers.node_composer import NodeComposer
from aiida_vasp.utils.aiida_utils import get_data_node
from aiida_vasp.utils.aiida_utils import cmp_get_transport

# _IMMIGRANT_EXTRA_KWARGS = """
# vasp.vasp specific kwargs:

# :param use_chgcar: bool, if True, use the CHGCAR (has to exist) and convert it to an input node.
# :param use_wavecar: bool, if True, use the WAVECAR (has to exist) and convert it to an input node.
# """

# @update_docstring('immigrant', _IMMIGRANT_EXTRA_KWARGS, append=True)


class VaspImmigrant(VaspCalculation):
    """Parse VASP output objects stored in a specified directory.

    Simulate running the VaspCalculation up to the point where it can be
    retrieved and parsed, then hand over control to the runner for the rest.

    Usage examples
    --------------
    Immigrant calculation can be perfomed as follows.

    ::

       code = Code.get_from_string('vasp@local')
       folder = '/home/username/vasp-calc-dir'
       settings = {'parser_settings': {'add_energies': True,
                                       'add_forces': True,
                                       'electronic_step_energies': True}}
       VaspImmigrant = CalculationFactory('vasp.immigrant')
       builder = VaspImmigrant.get_builder_from_folder(code,
                                                       folder,
                                                       settings=settings)
       submit(builder)

    Instead of ``builder``, inputs dict is obtained similarly as

    ::

       code = Code.get_from_string('vasp@local')
       folder = '/home/username/vasp-calc-dir'
       settings = {'parser_settings': {'add_energies': True,
                                       'add_forces': True,
                                       'electronic_step_energies': True}}
       VaspImmigrant = CalculationFactory('vasp.immigrant')
       inputs = VaspImmigrant.get_inputs_from_folder(code,
                                                     folder,
                                                     settings=settings)
       submit(VaspImmigrant, **inputs)

    Note
    ----
    The defaul metadata is set automatically as follows::

       {'options': {'max_wallclock_seconds': 1,
        'resources': {'num_machines': 1, 'num_mpiprocs_per_machine': 1}}}

    Specific scheduler may require setting ``resources`` differently
    (e.g., sge ``'parallel_env'``).

    ``get_inputs_from_folder`` and ``get_builder_from_folder`` accept several
    kwargs, see the docstring of ``get_inputs_from_folder``.

    """

    @classmethod
    def define(cls, spec):
        super().define(spec)
        spec.input('remote_workdir', valid_type=str, required=False, non_db=True)

    @override
    def run(self):
        import plumpy
        from aiida.engine.processes.calcjobs.tasks import RETRIEVE_COMMAND

        _ = super(VaspImmigrant, self).run()

        # Make sure the retrieve list is set (done in presubmit so we need to call that also)
        with SandboxFolder() as folder:
            self.presubmit(folder)

        if 'remote_workdir' not in self.inputs:
            raise InputValidationError('immigrant calculations need inputs.remote_workdir.')

        self.node.set_remote_workdir(self.inputs.remote_workdir)  # pylint: disable=protected-access
        remotedata = get_data_node('remote', computer=self.node.computer, remote_path=self.inputs.remote_workdir)
        remotedata.add_incoming(self.node, link_type=LinkType.CREATE, link_label='remote_folder')
        remotedata.store()

        return plumpy.Wait(msg='Waiting to retrieve', data=RETRIEVE_COMMAND)

    @classmethod
    def get_inputs_from_folder(cls, code, remote_workdir: str, **kwargs):
        """
        Create inputs to launch immigrant from a code and a remote path on the associated computer.

        If POTCAR does not exist, the provided ``potential_family`` and
        ``potential_mapping`` are used to link potential to inputs. In this
        case, at least ``potential_family`` has to be provided. Unless
        ``potential_mapping``, this mapping is generated from structure, i.e.,

        ::

            potential_mapping = {element: element for element in structure.get_kind_names()}

        :param code: a Code instance for the code originally used.
        :param remote_workdir: Directory or folder name where VASP inputs and outputs are stored.
        :param settings: dict. This is used as the input port of VaspCalculation.
        :param potential_family: str. This will be obsolete at v3.0.
        :param potential_mapping: dict. This will be obsolete at v3.0.
        :param use_wavecar: bool. Try to read WAVECAR.
        :param use_chgcar bool. Try to read CHGCAR.
        """

        inputs = AttributeDict()
        inputs.code = code
        options = {'max_wallclock_seconds': 1, 'resources': {'num_machines': 1, 'num_mpiprocs_per_machine': 1}}
        inputs.metadata = AttributeDict()
        inputs.metadata.options = options
        inputs.remote_workdir = remote_workdir
        if 'settings' in kwargs:
            inputs.settings = get_data_node('dict', dict=kwargs['settings'])
        _remote_workdir = Path(remote_workdir)
        with cmp_get_transport(code.computer) as transport:
            with SandboxFolder() as sandbox:
                sandbox_path = Path(sandbox.abspath)
<<<<<<< HEAD
                transport.get(str(_remote_path / 'INCAR'), str(sandbox_path))
                transport.get(str(_remote_path / 'POSCAR'), str(sandbox_path))
                transport.get(str(_remote_path / 'POTCAR'), str(sandbox_path), ignore_nonexisting=True)
                transport.get(str(_remote_path / 'KPOINTS'), str(sandbox_path))
                # Compose the input nodes
=======
                transport.get(str(_remote_workdir / 'INCAR'), str(sandbox_path))
                transport.get(str(_remote_workdir / 'POSCAR'), str(sandbox_path))
                transport.get(str(_remote_workdir / 'POTCAR'), str(sandbox_path), ignore_nonexisting=True)
                transport.get(str(_remote_workdir / 'KPOINTS'), str(sandbox_path))
>>>>>>> f63062b3
                inputs.parameters = get_incar_input(sandbox_path)
                inputs.structure = get_poscar_input(sandbox_path)
                inputs.kpoints = get_kpoints_input(sandbox_path, structure=inputs.structure)
                try:
                    inputs.potential = get_potcar_input(sandbox_path,
                                                        structure=inputs.structure,
                                                        potential_family=kwargs.get('potential_family'),
                                                        potential_mapping=kwargs.get('potential_mapping'))
                except InputValidationError:
                    pass
<<<<<<< HEAD
                cls._add_inputs(transport, _remote_path, sandbox_path, inputs, **kwargs)
=======
                inputs.kpoints = get_kpoints_input(sandbox_path)
                cls._add_inputs(transport, _remote_workdir, sandbox_path, inputs, **kwargs)
>>>>>>> f63062b3

        return inputs

    @classmethod
    def get_builder_from_folder(cls, code, remote_workdir: str, **kwargs):
        """
        Create an immigrant builder from a code and a remote path on the associated computer.
        See more details in the docstring of ``get_inputs_from_folder``.
        """

        inputs = cls.get_inputs_from_folder(code, remote_workdir, **kwargs)
        builder = cls.get_builder()
        for key, val in inputs.items():
            builder[key] = val
        return builder

    @classmethod
    def _add_inputs(cls, transport, remote_path, sandbox_path, inputs, **kwargs):
        """Add some more inputs"""
        add_wavecar = kwargs.get('use_wavecar') or bool(inputs.parameters.get_dict().get('istart', 0))
        add_chgcar = kwargs.get('use_chgcar') or inputs.parameters.get_dict().get('icharg', -1) in [1, 11]
        if add_chgcar:
            transport.get(str(remote_path / 'CHGCAR'), str(sandbox_path))
            inputs.charge_density = get_chgcar_input(sandbox_path)
        if add_wavecar:
            transport.get(str(remote_path / 'WAVECAR'), str(sandbox_path))
            inputs.wavefunctions = get_wavecar_input(sandbox_path)


def get_incar_input(dir_path):
    """Create a node that contains the INCAR content."""
    with open(str(dir_path / 'INCAR'), 'r') as handler:
        incar_parser = IncarParser(handler=handler)
    incar = incar_parser.get_quantity('incar')
    node = NodeComposer.compose_dict('dict', incar)

    return node


def get_poscar_input(dir_path):
    """Create a node that contains the POSCAR content."""
    with open(str(dir_path / 'POSCAR'), 'r') as handler:
        poscar_parser = PoscarParser(handler=handler)
    poscar = poscar_parser.get_quantity('poscar-structure')
    node = NodeComposer.compose_structure('structure', {'structure': poscar})

    return node


def get_potcar_input(dir_path, structure=None, potential_family=None, potential_mapping=None):
    """Read potentials from POTCAR or set it up from a structure."""
    local_potcar = dir_path / 'POTCAR'
    structure = structure or get_poscar_input(dir_path)
    potentials = {}
    if local_potcar.exists():
        potentials = MultiPotcarIo.read(str(local_potcar)).get_potentials_dict(structure)
        potentials = {kind: potentials[kind] for kind in potentials}
    elif potential_family:
        potentials = PotcarData.get_potcars_from_structure(structure, potential_family, mapping=potential_mapping)
    else:
        raise InputValidationError('no POTCAR found in remote folder and potential_family was not passed')

    return potentials


def get_kpoints_input(dir_path, structure=None):
    """Create a node that contains the KPOINTS content."""
    structure = structure or get_poscar_input(dir_path)
    with open(str(dir_path / 'KPOINTS'), 'r') as handler:
        kpoints_parser = KpointsParser(handler=handler)
    kpoints = kpoints_parser.get_quantity('kpoints-kpoints')
    node = NodeComposer.compose_array_kpoints('array.kpoints', {'kpoints': kpoints})
    node.set_cell_from_structure(structure)

    return node


def get_chgcar_input(dir_path):
    node = ChargedensityData(str(dir_path / 'CHGCAR'))

    return node


def get_wavecar_input(dir_path):
    node = WavefunData(str(dir_path / 'WAVECAR'))

    return node<|MERGE_RESOLUTION|>--- conflicted
+++ resolved
@@ -150,18 +150,10 @@
         with cmp_get_transport(code.computer) as transport:
             with SandboxFolder() as sandbox:
                 sandbox_path = Path(sandbox.abspath)
-<<<<<<< HEAD
-                transport.get(str(_remote_path / 'INCAR'), str(sandbox_path))
-                transport.get(str(_remote_path / 'POSCAR'), str(sandbox_path))
-                transport.get(str(_remote_path / 'POTCAR'), str(sandbox_path), ignore_nonexisting=True)
-                transport.get(str(_remote_path / 'KPOINTS'), str(sandbox_path))
-                # Compose the input nodes
-=======
                 transport.get(str(_remote_workdir / 'INCAR'), str(sandbox_path))
                 transport.get(str(_remote_workdir / 'POSCAR'), str(sandbox_path))
                 transport.get(str(_remote_workdir / 'POTCAR'), str(sandbox_path), ignore_nonexisting=True)
                 transport.get(str(_remote_workdir / 'KPOINTS'), str(sandbox_path))
->>>>>>> f63062b3
                 inputs.parameters = get_incar_input(sandbox_path)
                 inputs.structure = get_poscar_input(sandbox_path)
                 inputs.kpoints = get_kpoints_input(sandbox_path, structure=inputs.structure)
@@ -172,12 +164,8 @@
                                                         potential_mapping=kwargs.get('potential_mapping'))
                 except InputValidationError:
                     pass
-<<<<<<< HEAD
-                cls._add_inputs(transport, _remote_path, sandbox_path, inputs, **kwargs)
-=======
-                inputs.kpoints = get_kpoints_input(sandbox_path)
+
                 cls._add_inputs(transport, _remote_workdir, sandbox_path, inputs, **kwargs)
->>>>>>> f63062b3
 
         return inputs
 
