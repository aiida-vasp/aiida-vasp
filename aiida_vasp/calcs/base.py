# pylint: disable=abstract-method,invalid-metaclass,ungrouped-imports
# explanation: pylint wrongly complains about Node not implementing query
"""Base and meta classes for VASP calculations"""
import os
import six
from py import path as py_path  # pylint: disable=no-name-in-module,no-member

from aiida.orm import JobCalculation, DataFactory
from aiida.common.utils import classproperty
from aiida.common.datastructures import CalcInfo, CodeInfo
from aiida.common.exceptions import ValidationError
from aiida.common.folders import SandboxFolder

from aiida_vasp.utils.aiida_utils import get_data_node, cmp_get_transport

try:
    from aiida.orm.implementation.general.node import _AbstractNodeMeta as __absnode__
except ImportError:
    __absnode__ = JobCalculation.__metaclass__


def make_use_methods(inputs, bases):
    """
    Create the _use_methods classproperty from a list of base classes as well as :py:class:`Input` instances.

    For use in :py:class:`CalcMeta` during class creation.
    """

    @classproperty
    # pylint: disable=protected-access,no-member
    def _use_methods(cls):
        """Automatically generated _use_methods function."""
        retdict = JobCalculation._use_methods
        for base_class in bases:
            if hasattr(base_class, '_use_methods'):
                retdict.update(base_class._use_methods)
        for _, dct in inputs.iteritems():
            link_name = dct['linkname']
            if isinstance(link_name, classmethod):
                dct['linkname'] = getattr(cls, link_name.__func__.__name__)
        retdict.update(inputs)
        return retdict

    return _use_methods


def make_init_internal(cls, **kwargs):  # pylint: disable=unused-argument
    """Returns a _update internal_params method, required in class creation by :py:class:`CalcMeta`."""

    def _update_internal_params(self):
        for key, value in kwargs.iteritems():
            setattr(self, key, value)

    return _update_internal_params


def seqify(seq_arg):
    if not isinstance(seq_arg, list) and not isinstance(seq_arg, tuple):
        seq_arg = [seq_arg]
    return tuple(seq_arg)


def datify(type_or_str):
    if isinstance(type_or_str, str):
        return DataFactory(type_or_str)
    return type_or_str


class Input(object):
    """
    Utility class that handles mapping between CalcMeta's and Calculation's interfaces for defining input nodes.

    Examples::

        parameters = Input(types='parameter', doc='input parameters.')
        structure = Input(types=['structure', 'cif'], doc='input structure')
        potential = Input(types='vasp.potcar', param='kind')

    Usage::

        @six.add_metaclass(CalcMeta)
        MyCalculation(JobCalculation):
            potential = Input(types='vasp.potcar', param='kind')

        my_calc = MyCalculation
        potential = load_node(...)
        my_calc.use_potential(potential, kind='In')

    """

    def __init__(self, types, param=None, ln=None, doc=''):
        self.types = tuple(map(datify, seqify(types)))
        self.param = param
        self._ln = ln
        self.doc = doc

    def set_ln(self, value):
        if not self._ln:
            self._ln = value

    def get_dict(self):
        """Create a dictionary representation of this input"""
        ret = {'valid_types': self.types, 'additional_parameter': self.param, 'linkname': self._ln, 'docstring': self.doc}
        return ret

    @classmethod
    def it_filter(cls, item):
        return isinstance(item[1], Input)

    @classmethod
    def filter_classdict(cls, classdict):
        return filter(cls.it_filter, classdict.iteritems())


class IntParam(object):
    """Utility class that handles mapping between CalcMeta's and Calculation's internal parameter interfaces."""

    pmap = {'default_parser': '_default_parser', 'input_file_name': '_INPUT_FILE_NAME', 'output_file_name': '_OUTPUT_FILE_NAME'}

    @classmethod
    def it_filter(cls, item):
        return item[0] in cls.pmap

    @classmethod
    def filter_classdict(cls, classdict):
        return filter(cls.it_filter, classdict.iteritems())

    @classmethod
    def map_param(cls, item):
        key, value = item
        return (cls.pmap[key], value)

    @classmethod
    def map_params(cls, classdict):
        return map(cls.map_param, cls.filter_classdict(classdict))

    @classmethod
    def k_filter(cls, key):
        return key in cls.pmap

    @classmethod
    def get_keylist(cls, classdict):
        return filter(cls.k_filter, classdict)


class CalcMeta(__absnode__):
    """
    Metaclass that allows simpler and clearer Calculation class writing.

    Takes :py:class:`Input` instances from the class and converts it to
    the correct entries in the finished class's _use_methods classproperty.
    finds class attributes corresponding to 'internal parameters'
    and creates the finished class's _update_internal_params method.
    """

    def __new__(mcs, name, bases, classdict):
        inputs = {}
        delete = []
        inputobj = Input.filter_classdict(classdict)
        for key, value in inputobj:
            if not value.param:
                value.set_ln(key)
            else:
                value.set_ln(classdict['_get_{}_linkname'.format(key)])
            inputs[key] = value.get_dict()
            delete.append(key)
        internals = dict(IntParam.map_params(classdict))
        delete.extend(IntParam.get_keylist(classdict))
        classdict['_use_methods'] = make_use_methods(inputs, bases)
        classdict['_update_internal_params'] = make_init_internal(mcs, **internals)
        for key in delete:
            classdict.pop(key)
        calc_cls = super(CalcMeta, mcs).__new__(mcs, name, bases, classdict)
        return calc_cls


@six.add_metaclass(CalcMeta)
class VaspCalcBase(JobCalculation):
    """
    Base class of all calculations utilizing VASP.

    * sets :py:class:`CalcMeta` as it's metaclass
    * Defines internal parameters common to all vasp calculations.
    * provides a basic, extendable implementation of _prepare_for_submission
    * provides hooks, so subclasses can extend the behaviour without

    having to reimplement common functionality
    """

    input_file_name = 'INCAR'
    output_file_name = 'OUTCAR'

    restart_folder = Input(types='remote', doc='A remote folder to restart from after crashing')

    @classmethod
    def max_retrieve_list(cls):
        """Return a list of all possible output files from a VASP run."""
        retrieve_list = [
            'CHG', 'CHGCAR', 'CONTCAR', 'DOSCAR', 'EIGENVAL', 'ELFCAR', 'IBZKPT', 'LOCPOT', 'OSZICAR', 'OUTCAR', 'PCDAT', 'PROCAR',
            'PROOUT', 'STOPCAR', 'TMPCAR', 'WAVECAR', 'XDATCAR', ['wannier90*', '.', 0], 'vasprun.xml'
        ]
        return retrieve_list

    def _prepare_for_submission(self, tempfolder, inputdict):
        """
        Writes the four minimum output files, INCAR, POSCAR, POTCAR, KPOINTS.

        Delegates the construction and writing / copying to write_<file> methods.
        That way, subclasses can use any form of input nodes and just
        have to implement the write_xxx method accordingly.
        Subclasses can extend by calling the super method and if neccessary
        modifying it's output CalcInfo before returning it.
        """
        # write input files
        incar = tempfolder.get_abs_path('INCAR')
        structure = tempfolder.get_abs_path('POSCAR')
        potentials = tempfolder.get_abs_path('POTCAR')
        kpoints = tempfolder.get_abs_path('KPOINTS')

        remote_copy_list = []

        self.verify_inputs(inputdict)
        if self._is_restart(inputdict):
            remote_copy_list.extend(self.remote_copy_restart_folder(inputdict))
        self.write_incar(inputdict, incar)
        self.write_poscar(inputdict, structure)
        self.write_potcar(inputdict, potentials)
        self.write_kpoints(inputdict, kpoints)
        self.write_additional(tempfolder, inputdict)

        # calcinfo
        calcinfo = CalcInfo()
        calcinfo.uuid = self.uuid
        calcinfo.retrieve_list = self.max_retrieve_list()
        codeinfo = CodeInfo()
        codeinfo.code_uuid = self.get_code().uuid
        codeinfo.code_pk = self.get_code().pk
        calcinfo.codes_info = [codeinfo]
        calcinfo.remote_copy_list = remote_copy_list

        return calcinfo

    def _init_internal_params(self):
        """Must be present on all JobCalculation subclasses, that set internal parameters."""
        super(VaspCalcBase, self)._init_internal_params()
        self._update_internal_params()

    def remote_copy_restart_folder(self, inputdict):
        """Add all files required for restart to the list of files to be copied from the previous calculation."""
        restart_folder = inputdict['restart_folder']
        computer = self.get_computer()
        excluded = ['INCAR', '_aiidasubmit.sh', '.aiida']
        copy_list = [(computer.uuid, os.path.join(restart_folder.get_remote_path(), name), '.')
                     for name in restart_folder.listdir()
                     if name not in excluded]
        return copy_list

    def verify_inputs(self, inputdict, *args, **kwargs):  # pylint: disable=unused-argument
        """
        Hook to be extended by subclasses with checks for input nodes.

        Is called once before submission.
        """
        self.check_input(inputdict, 'code')
        self.check_restart_folder(inputdict)
        return True

    @staticmethod
    def check_input(inputdict, linkname, check_fn=lambda: True):
        """
        Check wether the given linkname is in the inputdict.

        This is meant to be called prior to submission and will raise an
        Exception if no input node is found for the linkname.

        :param function check_fn: A function that returns True if the
            check should be performed or False if not.

        """
        notset_msg = 'input not set: %s'
        if check_fn():
            if linkname not in inputdict:
                raise ValidationError(notset_msg % linkname)
        return True

    def check_restart_folder(self, inputdict):
        restart_folder = inputdict.get('restart_folder', None)
        if restart_folder:
            previous_calc = restart_folder.get_inputs(node_type=JobCalculation)[0]
            if not self.get_computer().pk == previous_calc.get_computer().pk:
                raise ValidationError('Calculation can not be restarted on another computer')

    # pylint: disable=no-self-use
    def _is_restart(self, inputdict):
        restart_folder = inputdict.get('restart_folder', None)
        is_restart = False
        if restart_folder:
            is_restart = True
        return is_restart

    def store(self, *args, **kwargs):
        """Adds a _prestore subclass hook for operations that should be done just before storing."""
        self._prestore()
        super(VaspCalcBase, self).store(*args, **kwargs)

    def _prestore(self):
        """Subclass hook for updating attributes etc, just before storing"""
        pass

    def write_additional(self, tempfolder, inputdict):
        """Subclass hook to write additional input files."""
        pass

    @classmethod
    def immigrant(cls, code, remote_path, **kwargs):
        """
        Create an immigrant with appropriate inputs from a code and a remote path on the associated computer.

        More inputs are required to pass resources information, if the POTCAR file is missing from the folder
        or if additional settings need to be passed, e.g. parser instructions.

        :param code: a Code instance for the code originally used.
        :param remote_path: The directory on the code's computer in which the simulation was run.
        :param resources: dict. The resources used during the run (defaults to 1 machine, 1 process).
        :param potcar_spec: dict. If the POTCAR file is not present anymore, this allows to pass a family and
            mapping to find the right POTCARs.
        :param settings: dict. Used for non-default parsing instructions, etc.
        """
        from aiida_vasp.calcs import immigrant as imgr
        remote_path = py_path.local(remote_path)
        proc_cls = imgr.VaspImmigrantJobProcess.build(cls)
        builder = proc_cls.get_builder()
        builder.code = code
<<<<<<< HEAD
        default_ressources = {'num_machines': 1, 'num_mpiprocs_per_machine': 1}
        builder.options.max_wallclock_seconds = 1  # pylint: disable=no-member
        builder.options.resources = kwargs.get('resources', default_ressources)  # pylint: disable=no-member
=======
        builder.options.max_wallclock_seconds = 1  # pylint: disable=no-member
        builder.options.resources = kwargs.get('resources', {'num_machines': 1, 'num_mpiprocs_per_machine': 1})  # pylint: disable=no-member
>>>>>>> 9cfb4372
        settings = kwargs.get('settings', {})
        settings.update({'import_from_path': remote_path.strpath})
        builder.settings = get_data_node('parameter', dict=settings)
        with cmp_get_transport(code.get_computer()) as transport:
            with SandboxFolder() as sandbox:
                sandbox_path = py_path.local(sandbox.abspath)
                transport.get(remote_path.join('INCAR').strpath, sandbox_path.strpath)
                transport.get(remote_path.join('POSCAR').strpath, sandbox_path.strpath)
                transport.get(remote_path.join('POTCAR').strpath, sandbox_path.strpath, ignore_nonexisting=True)
                transport.get(remote_path.join('KPOINTS').strpath, sandbox_path.strpath)
                builder.parameters = imgr.get_incar_input(sandbox_path)
                builder.structure = imgr.get_poscar_input(sandbox_path)
                builder.potential = imgr.get_potcar_input(sandbox_path, potcar_spec=kwargs.get('potcar_spec', None))
                builder.kpoints = imgr.get_kpoints_input(sandbox_path)
                cls._immigrant_add_inputs(transport, remote_path=remote_path, sandbox_path=sandbox_path, builder=builder, **kwargs)
        return proc_cls, builder

    @classmethod
    def _immigrant_add_inputs(cls, transport, remote_path, sandbox_path, builder, **kwargs):
        pass<|MERGE_RESOLUTION|>--- conflicted
+++ resolved
@@ -331,14 +331,8 @@
         proc_cls = imgr.VaspImmigrantJobProcess.build(cls)
         builder = proc_cls.get_builder()
         builder.code = code
-<<<<<<< HEAD
-        default_ressources = {'num_machines': 1, 'num_mpiprocs_per_machine': 1}
-        builder.options.max_wallclock_seconds = 1  # pylint: disable=no-member
-        builder.options.resources = kwargs.get('resources', default_ressources)  # pylint: disable=no-member
-=======
         builder.options.max_wallclock_seconds = 1  # pylint: disable=no-member
         builder.options.resources = kwargs.get('resources', {'num_machines': 1, 'num_mpiprocs_per_machine': 1})  # pylint: disable=no-member
->>>>>>> 9cfb4372
         settings = kwargs.get('settings', {})
         settings.update({'import_from_path': remote_path.strpath})
         builder.settings = get_data_node('parameter', dict=settings)
