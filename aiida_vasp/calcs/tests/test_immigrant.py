# pylint: disable=unused-import,redefined-outer-name,unused-argument,unused-wildcard-import,wildcard-import, import-outside-toplevel
"""Unit tests for VaspImmigrant calculation."""
import pytest

from aiida.engine import run
from aiida_vasp.utils.fixtures import *
from aiida_vasp.utils.fixtures.data import POTCAR_FAMILY_NAME, POTCAR_MAP
from aiida_vasp.utils.aiida_utils import create_authinfo


@pytest.fixture
def immigrant_with_builder(fresh_aiida_env, potcar_family, phonondb_run, localhost, mock_vasp):
    """Provide process class and inputs for importing a AiiDA-external VASP run.

    The list of objects in test_data/phonondb doesn't contain POTCAR.

    """
    from aiida_vasp.calcs.immigrant import VaspImmigrant

    create_authinfo(localhost, store=True)
    potential_family = POTCAR_FAMILY_NAME
    potential_mapping = POTCAR_MAP
    builder = VaspImmigrant.get_builder_from_folder(mock_vasp,
                                                    str(phonondb_run),
                                                    potential_family=potential_family,
                                                    potential_mapping=potential_mapping)
    # builder.potential = PotcarData.get_potcars_from_structure(builder.structure, potential_family, mapping=potential_mapping)  # pylint: disable=no-member

    # Make sure clean_workdir is not done for the immigrant (we do not want to remove the imported data)
    expected_inputs = {'parameters', 'structure', 'kpoints', 'potential'}
    for input_link in expected_inputs:
        assert builder.get(input_link, None) is not None
    return builder


@pytest.mark.usefixtures('fresh_aiida_env')
@pytest.mark.usefixtures('potcar_family')
def test_immigrant_additional(phonondb_run, localhost, mock_vasp):
    """Provide process class and inputs for importing a AiiDA-external VASP run."""
    from aiida_vasp.calcs.immigrant import VaspImmigrant
    from aiida_vasp.data.potcar import PotcarData

    create_authinfo(localhost, store=True)
<<<<<<< HEAD
    inputs = VaspImmigrant.get_inputs_from_folder(mock_vasp, phonondb_run, use_chgcar=True, use_wavecar=True)

=======
    inputs = VaspImmigrant.get_inputs_from_folder(mock_vasp, str(phonondb_run), use_chgcar=True, use_wavecar=True)
>>>>>>> f63062b3
    potential_family = POTCAR_FAMILY_NAME
    potential_mapping = POTCAR_MAP
    inputs.potential = PotcarData.get_potcars_from_structure(inputs.structure, potential_family, mapping=potential_mapping)
    expected_inputs = {'parameters', 'structure', 'kpoints', 'potential', 'charge_density', 'wavefunctions'}
    for input_link in expected_inputs:
        assert inputs.get(input_link, None) is not None, 'input link "{}" was not set!'.format(input_link)

    result, node = run.get_node(VaspImmigrant, **inputs)
    assert node.exit_status == 0

    # We should not have any POTCAR here
    expected_objects = ['CONTCAR', 'DOSCAR', 'EIGENVAL', 'OUTCAR', 'vasprun.xml']
    retrieved_objects = result['retrieved'].list_object_names()
    assert set(expected_objects) == set(retrieved_objects)


def test_vasp_immigrant(immigrant_with_builder):
    """Test importing a calculation from the folder of a completed VASP run."""
    builder = immigrant_with_builder

    # We need to set the parser explicitly
    # builder.metadata['options']['parser_name'] = 'vasp.vasp'
    result, node = run.get_node(builder)
    assert node.exit_status == 0

    expected_output_nodes = {'misc', 'remote_folder', 'retrieved'}
    assert expected_output_nodes.issubset(set(result))


@pytest.fixture
def immigrant_with_builder_example_3(fresh_aiida_env, potcar_family, phonondb_run, localhost, mock_vasp):  # pylint: disable=invalid-name
    """Provide process class and inputs for importing a AiiDA-external VASP run. This will be obsolete at v3."""
    from aiida_vasp.calcs.vasp import VaspCalculation

    create_authinfo(localhost, store=True)
    potential_family = POTCAR_FAMILY_NAME
    potential_mapping = POTCAR_MAP
    proc, builder = VaspCalculation.immigrant(mock_vasp,
                                              phonondb_run,
                                              potential_family=potential_family,
                                              potential_mapping=potential_mapping)
    # Make sure clean_workdir is not done for the immigrant (we do not want to remove the imported data)
    expected_inputs = {'parameters', 'structure', 'kpoints', 'potential'}
    for input_link in expected_inputs:
        assert builder.get(input_link, None) is not None
    return proc, builder


@pytest.mark.usefixtures('fresh_aiida_env')
@pytest.mark.usefixtures('potcar_family')
def test_immigrant_additional_example_3(phonondb_run, localhost, mock_vasp):  # pylint: disable=invalid-name
    """Provide process class and inputs for importing a AiiDA-external VASP run. This will be obsolete at v3."""
    from aiida_vasp.calcs.vasp import VaspCalculation
    create_authinfo(localhost, store=True)
    proc, builder = VaspCalculation.immigrant(code=mock_vasp,
                                              remote_path=phonondb_run,
                                              potential_family=POTCAR_FAMILY_NAME,
                                              potential_mapping=POTCAR_MAP,
                                              use_chgcar=True,
                                              use_wavecar=True)
    expected_inputs = {'parameters', 'structure', 'kpoints', 'potential', 'charge_density', 'wavefunctions'}
    for input_link in expected_inputs:
        assert builder.get(input_link, None) is not None, 'input link "{}" was not set!'.format(input_link)

    result, node = run.get_node(proc, **builder)
    assert node.exit_status == 0

    # We should not have any POTCAR here
    expected_objects = ['CONTCAR', 'DOSCAR', 'EIGENVAL', 'OUTCAR', 'vasprun.xml']
    retrieved_objects = result['retrieved'].list_object_names()
    assert set(expected_objects) == set(retrieved_objects)


def test_vasp_immigrant_example_3(immigrant_with_builder_example_3):  # pylint: disable=invalid-name
    """Test importing a calculation from the folder of a completed VASP run. This will be obsolete at v3."""
    immigrant, inputs = immigrant_with_builder_example_3

    # We need to set the parser explicitly
    inputs.metadata['options']['parser_name'] = 'vasp.vasp'
    result, node = run.get_node(immigrant, **inputs)
    assert node.exit_status == 0

    expected_output_nodes = {'misc', 'remote_folder', 'retrieved'}
    assert expected_output_nodes.issubset(set(result))<|MERGE_RESOLUTION|>--- conflicted
+++ resolved
@@ -41,12 +41,7 @@
     from aiida_vasp.data.potcar import PotcarData
 
     create_authinfo(localhost, store=True)
-<<<<<<< HEAD
-    inputs = VaspImmigrant.get_inputs_from_folder(mock_vasp, phonondb_run, use_chgcar=True, use_wavecar=True)
-
-=======
     inputs = VaspImmigrant.get_inputs_from_folder(mock_vasp, str(phonondb_run), use_chgcar=True, use_wavecar=True)
->>>>>>> f63062b3
     potential_family = POTCAR_FAMILY_NAME
     potential_mapping = POTCAR_MAP
     inputs.potential = PotcarData.get_potcars_from_structure(inputs.structure, potential_family, mapping=potential_mapping)
