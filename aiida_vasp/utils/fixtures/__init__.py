--- conflicted
+++ resolved
@@ -1,29 +1,18 @@
 """Expose all fixtures."""
-<<<<<<< HEAD
-from .data import localhost_dir, localhost, vasp_params, potentials, vasp_structure, vasp_kpoints, vasp_code, ref_incar, \
-    ref_incar_vasp2w90, vasp_chgcar, vasp_wavecar, ref_retrieved, vasp_structure_poscar, temp_pot_folder, potcar_family, \
-    poscar_parser, doscar_parser, incar_parser, chgcar_parser, eigenval_parser, kpoints_parser, vasprun_parser, outcar_parser, mock_vasp, mock_vasp_strict, wannier_params, wannier_projections, ref_win, phonondb_run, vasp_inputs, \
-    vasp2w90_inputs, stream_parser
-=======
 from .data import (localhost_dir, localhost, vasp_params, potentials, vasp_structure, vasp_kpoints, vasp_code, ref_incar,
                    ref_incar_vasp2w90, vasp_chgcar, vasp_wavecar, ref_retrieved, vasp_structure_poscar, temp_pot_folder, potcar_family,
-                   vasprun_parser, vasprun_parser_v621, outcar_parser, mock_vasp, mock_vasp_strict, wannier_params, wannier_projections,
-                   ref_win, phonondb_run, vasp_inputs, vasp2w90_inputs, stream_parser)
->>>>>>> f63062b3
+                   poscar_parser, doscar_parser, incar_parser, chgcar_parser, eigenval_parser, kpoints_parser, vasprun_parser,
+                   vasprun_parser_v621, outcar_parser, mock_vasp, mock_vasp_strict, wannier_params, wannier_projections, ref_win,
+                   phonondb_run, vasp_inputs, vasp2w90_inputs, stream_parser)
+
 from .environment import fresh_aiida_env
 from .calcs import base_calc, vasp_calc_and_ref, vasp2w90_calc_and_ref, vasp2w90_calc, vasp_calc, run_vasp_process
 
 __all__ = [
     'fresh_aiida_env', 'localhost_dir', 'localhost', 'vasp_params', 'potentials', 'vasp_structure', 'vasp_kpoints', 'vasp_code',
     'ref_incar', 'ref_incar_vasp2w90', 'vasp_chgcar', 'vasp_wavecar', 'ref_retrieved', 'vasp_calc_and_ref', 'vasp2w90_calc_and_ref',
-<<<<<<< HEAD
     'vasp2w90_calc', 'vasp_structure_poscar', 'temp_pot_folder', 'potcar_family', 'poscar_parser', 'doscar_parser', 'incar_parser',
-    'chgcar_parser', 'kpoints_parser', 'eigenval_parser', 'vasprun_parser', 'outcar_parser', 'mock_vasp', 'mock_vasp_strict',
-    'wannier_params', 'wannier_projections', 'ref_win', 'phonondb_run', 'base_calc', 'vasp_calc', 'vasp_inputs', 'vasp2w90_inputs',
-    'run_vasp_process', 'stream_parser'
-=======
-    'vasp2w90_calc', 'vasp_structure_poscar', 'temp_pot_folder', 'potcar_family', 'vasprun_parser', 'vasprun_parser_v621', 'outcar_parser',
-    'mock_vasp', 'mock_vasp_strict', 'wannier_params', 'wannier_projections', 'ref_win', 'phonondb_run', 'base_calc', 'vasp_calc',
-    'vasp_inputs', 'vasp2w90_inputs', 'run_vasp_process', 'stream_parser'
->>>>>>> f63062b3
+    'chgcar_parser', 'kpoints_parser', 'eigenval_parser', 'vasprun_parser', 'vasprun_parser_v621', 'outcar_parser', 'mock_vasp',
+    'mock_vasp_strict', 'wannier_params', 'wannier_projections', 'ref_win', 'phonondb_run', 'base_calc', 'vasp_calc', 'vasp_inputs',
+    'vasp2w90_inputs', 'run_vasp_process', 'stream_parser'
 ]