--- conflicted
+++ resolved
@@ -1,33 +1,11 @@
 """pytest-style test fixtures"""
 # pylint: disable=unused-import,unused-argument,redefined-outer-name
-import os
-import json
-
 import pytest
 from py import path as py_path  # pylint: disable=no-member,no-name-in-module
 
 from aiida.utils.fixtures import fixture_manager
 
 
-<<<<<<< HEAD
-@pytest.fixture()
-def element_x_not_present():
-    """
-    Check if element X is implemented in Aiida.
-
-    Element X was added in the same version as
-    the get_strict_version function.
-    """
-
-    try:
-        from aiida import get_strict_version  #pylint: disable=unused-variable
-        return False
-    except ImportError:
-        return True
-
-
-=======
->>>>>>> 11b6abf7
 @pytest.fixture(scope='session')
 def aiida_env():
     """Set up the db environment."""
