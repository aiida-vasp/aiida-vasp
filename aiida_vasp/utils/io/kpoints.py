"""Utils for VASP KPOINTS format"""
import numpy as np

from .parser import BaseParser


class KpParser(BaseParser):
<<<<<<< HEAD
=======
    """Parser for VASP KPOINTS format"""

>>>>>>> 15c33360
    def __init__(self, fname):
        self.header, res = self.parse_kp_file(fname)
        self.kpoints = res[:, :3]
        if res.shape[1] == 4:
            self.weights = res[:, 3]
        else:
            self.weights = None
        self.cartesian = self.header['cartesian']

    @classmethod
    def parse_kp(cls, fobj_or_str):
        """Parse VASP KPOINTS files"""

        if isinstance(fobj_or_str, str):
            from StringIO import StringIO
            fobj_or_str = StringIO(fobj_or_str)
        header = {}
        header['name'] = fobj_or_str.readline()
        header['nkp'] = cls.line(fobj_or_str, d_type=int)
        header['cartesian'] = not fobj_or_str.readline().startswith(('r', 'R'))
        lines = np.array(cls.splitlines(fobj_or_str))
        return header, lines

    @classmethod
    def parse_kp_file(cls, fname):
        with open(fname) as kpoints_f:
            return cls.parse_kp(kpoints_f)<|MERGE_RESOLUTION|>--- conflicted
+++ resolved
@@ -5,11 +5,8 @@
 
 
 class KpParser(BaseParser):
-<<<<<<< HEAD
-=======
     """Parser for VASP KPOINTS format"""
 
->>>>>>> 15c33360
     def __init__(self, fname):
         self.header, res = self.parse_kp_file(fname)
         self.kpoints = res[:, :3]
